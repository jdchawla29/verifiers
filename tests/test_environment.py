"""Tests for the base Environment class."""

from unittest.mock import AsyncMock, Mock, create_autospec

import pytest
from datasets import Dataset
from transformers.tokenization_utils_base import PreTrainedTokenizerBase

from verifiers import Environment, Parser, Rubric
from verifiers.types import GenerateOutputs, RolloutScores


# Create a concrete implementation for testing the abstract base class
class SimpleEnvironment(Environment):
    """Simple implementation of Environment for testing."""

    async def rollout(
        self,
        client,
        model,
        prompt,
        answer="",
        task="default",
        info={},
        sampling_args={},
        **kwargs,
    ):
        """Simple test rollout implementation."""
        response = await self.get_model_response(
            prompt=prompt, client=client, model=model, sampling_args=sampling_args
        )
        if self.message_type == "chat":
            completion = [
                {"role": "assistant", "content": response.choices[0].message.content}
            ]
            state = {"responses": [response]}
        else:
            completion = response.choices[0].text
            state = {}
        return completion, state


class TestEnvironmentBase:
    """Test cases for the base Environment class."""

    def test_environment_initialization(self, mock_openai_client, sample_dataset):
        """Test that Environment initializes correctly."""
        env = SimpleEnvironment(
            client=mock_openai_client,
            model="test-model",
            dataset=sample_dataset,
            parser=Parser(),
            rubric=Rubric(),
        )
        assert env.client == mock_openai_client
        assert env.model == "test-model"
        assert env.message_type == "chat"
        assert isinstance(env.parser, Parser)
        assert isinstance(env.rubric, Rubric)

    def test_environment_with_eval_dataset_only(
        self, mock_openai_client, sample_dataset
    ):
        """Test Environment with only eval_dataset."""
        env = SimpleEnvironment(
            client=mock_openai_client,
            model="test-model",
            eval_dataset=sample_dataset,
            parser=Parser(),
            rubric=Rubric(),
        )
        assert env.dataset is None
        assert env.eval_dataset is not None

    def test_environment_no_datasets_raises_error(self, mock_openai_client):
        """Test that Environment raises error when no datasets provided."""
        with pytest.raises(
            ValueError, match="Either dataset or eval_dataset must be provided"
        ):
            SimpleEnvironment(
                client=mock_openai_client,
                model="test-model",
                parser=Parser(),
                rubric=Rubric(),
            )

    def test_completion_mode_with_system_prompt_raises_error(
        self, mock_openai_client, sample_dataset
    ):
        """Test that completion mode with system prompt raises error."""
        with pytest.raises(ValueError, match="not supported for completion tasks"):
            SimpleEnvironment(
                client=mock_openai_client,
                model="test-model",
                dataset=sample_dataset,
                message_type="completion",
                system_prompt="test prompt",
                parser=Parser(),
                rubric=Rubric(),
            )

    def test_format_prompt(self, mock_openai_client, sample_dataset):
        """Test prompt formatting."""
        env = SimpleEnvironment(
            client=mock_openai_client,
            model="test-model",
            dataset=sample_dataset,
            parser=Parser(),
            rubric=Rubric(),
        )

        prompt = "What is 2+2?"
        system_prompt = "You are a helpful assistant."
        few_shot = [
            {"role": "user", "content": "What is 1+1?"},
            {"role": "assistant", "content": "2"},
        ]

        formatted = env.format_prompt(prompt, system_prompt, few_shot)

        assert len(formatted) == 4
        assert formatted[0]["role"] == "system"
        assert formatted[0]["content"] == system_prompt
        assert formatted[1]["role"] == "user"
        assert formatted[1]["content"] == "What is 1+1?"
        assert formatted[2]["role"] == "assistant"
        assert formatted[2]["content"] == "2"
        assert formatted[3]["role"] == "user"
        assert formatted[3]["content"] == prompt

    def test_get_dataset(self, mock_openai_client, sample_dataset):
        """Test dataset retrieval."""
        env = SimpleEnvironment(
            client=mock_openai_client,
            model="test-model",
            dataset=sample_dataset,
            parser=Parser(),
            rubric=Rubric(),
        )

        # Get full dataset
        full_dataset = env.get_dataset()
        assert len(full_dataset) == 2

        # Get subset
        subset = env.get_dataset(n=1)
        assert len(subset) == 1

    @pytest.mark.asyncio
    async def test_get_model_response_chat(self, mock_openai_client):
        """Test get_model_response with chat format."""
        env = SimpleEnvironment(
            client=mock_openai_client,
            model="test-model",
            eval_dataset=Dataset.from_dict({"question": ["test"], "answer": ["test"]}),
            parser=Parser(),
            rubric=Rubric(),
        )

        prompt = [{"role": "user", "content": "Hello"}]
        response = await env.get_model_response(
            prompt=prompt,
            client=mock_openai_client,
            model="test-model",
            message_type="chat",
        )

        # Check response structure
        assert hasattr(response, "choices")
        assert len(response.choices) > 0
        assert hasattr(response.choices[0], "message")
        assert hasattr(response.choices[0].message, "content")
        mock_openai_client.chat.completions.create.assert_called_once()

    @pytest.mark.asyncio
    async def test_get_model_response_completion(self, mock_openai_client):
        """Test get_model_response with completion format."""
        env = SimpleEnvironment(
            client=mock_openai_client,
            model="test-model",
            eval_dataset=Dataset.from_dict({"prompt": ["test"], "answer": ["test"]}),
            message_type="completion",
            parser=Parser(),
            rubric=Rubric(),
        )

        prompt = "Complete this:"
        response = await env.get_model_response(
            prompt=prompt,
            client=mock_openai_client,
            model="test-model",
            message_type="completion",
        )

        # Check response structure
        assert hasattr(response, "choices")
        assert len(response.choices) > 0
        assert hasattr(response.choices[0], "text")
        mock_openai_client.completions.create.assert_called_once()

    def test_process_chat_format(self, mock_openai_client, sample_dataset):
        """Test processing chat format conversations."""
        env = SimpleEnvironment(
            client=mock_openai_client,
            model="test-model",
            dataset=sample_dataset,
            parser=Parser(),
            rubric=Rubric(),
        )

<<<<<<< HEAD
        # Create a mock tokenizer that passes isinstance check
        mock_tokenizer = create_autospec(PreTrainedTokenizerBase, instance=True)
        mock_tokenizer.apply_chat_template = Mock(
            side_effect=lambda messages,
            tokenize=False,
            add_generation_prompt=True: "User: What is 2+2?Assistant:"
            if add_generation_prompt
            else "User: What is 2+2?Assistant: 4"
        )
        mock_tokenizer.encode = Mock(
            side_effect=lambda text: list(range(len(text.split())))
        )

        prompt = [{"role": "user", "content": "What is 2+2?"}]
        completion = [{"role": "assistant", "content": "4"}]

        prompt_ids, prompt_mask, completion_ids, completion_mask, remaining_inputs = (
            env.process_chat_format(
                prompt, None, completion, mock_tokenizer, mask_env_responses=False
            )
=======
        # Create a mock tokenizer
        mock_tokenizer = Mock()

        def apply_template(conversation, tokenize=False, add_generation_prompt=True):
            # Return deterministic token ids ensuring prefix property
            return list(range(10 if add_generation_prompt else 14))

        mock_tokenizer.apply_chat_template = Mock(side_effect=apply_template)
        mock_tokenizer.encode = Mock(side_effect=lambda text: list(range(len(text))))

        prompt = [{"role": "user", "content": "What is 2+2?"}]
        completion = [{"role": "assistant", "content": "4"}]
        # Minimal vLLM-style chat completion with tokens/logprobs
        token_entries = [
            Mock(logprob=-0.1, token="token_id:11"),
            Mock(logprob=-0.2, token="token_id:12"),
            Mock(logprob=-0.3, token="token_id:13"),
            Mock(logprob=-0.4, token="token_id:14"),
        ]
        mock_choice = Mock()
        mock_choice.logprobs = Mock()
        mock_choice.logprobs.content = token_entries
        mock_chat_completion = Mock()
        mock_chat_completion.choices = [mock_choice]
        state = {"responses": [mock_chat_completion]}

        (
            prompt_ids,
            prompt_mask,
            completion_ids,
            completion_mask,
            completion_logprobs,
        ) = env.process_chat_format_vllm(
            prompt, completion, state, mock_tokenizer, mask_env_responses=False
>>>>>>> 828125a3
        )

        assert isinstance(prompt_ids, list)
        assert isinstance(prompt_mask, list)
        assert isinstance(completion_ids, list)
        assert isinstance(completion_mask, list)
        assert len(prompt_ids) == len(prompt_mask)
        assert len(completion_ids) == len(completion_mask)
        assert all(m == 0 for m in prompt_mask)  # Prompt mask should be all 0s
        assert all(m == 1 for m in completion_mask)  # Completion mask should be all 1s
        assert remaining_inputs is not None  # Check for remaining_inputs

    def test_process_completion_format(self, mock_openai_client, sample_dataset):
        """Test processing completion format text."""
        env = SimpleEnvironment(
            client=mock_openai_client,
            model="test-model",
            dataset=sample_dataset,
            parser=Parser(),
            rubric=Rubric(),
        )

        # Create a mock tokenizer
        mock_tokenizer = Mock()
        mock_tokenizer.encode = Mock(side_effect=lambda text: list(range(len(text))))

        prompt = "Complete this: 2+2="
        completion = "4"
        # Minimal vLLM-style completion covering entire completion string
        mock_choice = Mock()
        mock_choice.text = completion
        mock_choice.logprobs = Mock()
        mock_choice.logprobs.tokens = ["token_id:1"] * len(completion)
        mock_choice.logprobs.token_logprobs = [-0.1] * len(completion)
        mock_completion = Mock()
        mock_completion.choices = [mock_choice]
        state = {"responses": [mock_completion], "responses_start_idx": [0]}

        (
            prompt_ids,
            prompt_mask,
            completion_ids,
            completion_mask,
            completion_logprobs,
        ) = env.process_completion_format_vllm(
            prompt, completion, state, mock_tokenizer
        )

        assert isinstance(prompt_ids, list)
        assert isinstance(prompt_mask, list)
        assert isinstance(completion_ids, list)
        assert isinstance(completion_mask, list)
        assert len(prompt_ids) == len(prompt)
        assert len(completion_ids) == len(completion)
        assert all(m == 0 for m in prompt_mask)
        assert all(m == 1 for m in completion_mask)

    def test_process_env_results_chat(self, mock_openai_client, sample_dataset):
        """Test processing environment results for chat format."""
        env = SimpleEnvironment(
            client=mock_openai_client,
            model="test-model",
            dataset=sample_dataset,
            parser=Parser(),
            rubric=Rubric(),
        )

        # Create a mock tokenizer that passes isinstance check
        mock_tokenizer = create_autospec(PreTrainedTokenizerBase, instance=True)

        # Track the conversation state
        def mock_apply_chat_template(
            conversation, tokenize=False, add_generation_prompt=True
        ):
            # Return token id list; size scales with number of messages
            return list(range(len(conversation) * 5))

        def mock_encode(text, **kwargs):
            return list(range(3))

        mock_tokenizer.apply_chat_template = Mock(side_effect=mock_apply_chat_template)
        mock_tokenizer.encode = Mock(side_effect=mock_encode)

        prompts = [[{"role": "user", "content": "Hello"}]]
        completions = [[{"role": "assistant", "content": "Hi there!"}]]
        # Minimal vLLM-style chat completion mock for assistant turn
        token_entries = [
            Mock(logprob=-0.1, token="token_id:101"),
            Mock(logprob=-0.2, token="token_id:102"),
            Mock(logprob=-0.3, token="token_id:103"),
        ]
        mock_choice = Mock()
        mock_choice.logprobs = Mock()
        mock_choice.logprobs.content = token_entries
        mock_chat_completion = Mock()
        mock_chat_completion.choices = [mock_choice]
        states = [{"responses": [mock_chat_completion]}]
        rewards = [1.0]

<<<<<<< HEAD
        results = env.process_env_results(
            prompts, None, completions, states, rewards, mock_tokenizer
=======
        results = env.process_env_results_vllm(
            prompts, completions, states, rewards, mock_tokenizer
>>>>>>> 828125a3
        )

        assert hasattr(results, "prompt_ids")
        assert hasattr(results, "prompt_mask")
        assert hasattr(results, "completion_ids")
        assert hasattr(results, "completion_mask")
        assert hasattr(results, "completion_logprobs")
        assert hasattr(results, "rewards")
        assert hasattr(results, "remaining_inputs")
        assert len(results.rewards) == 1
        assert results.rewards[0] == 1.0

    def test_process_env_results_with_truncation(
        self, mock_openai_client, sample_dataset
    ):
        """Test processing environment results with sequence length truncation."""
        env = SimpleEnvironment(
            client=mock_openai_client,
            model="test-model",
            dataset=sample_dataset,
            parser=Parser(),
            rubric=Rubric(),
        )

        # Create a mock tokenizer that passes isinstance check
        mock_tokenizer = create_autospec(PreTrainedTokenizerBase, instance=True)

        # Track the conversation state
        def mock_apply_chat_template(
            conversation, tokenize=False, add_generation_prompt=True
        ):
            # Return deterministic token ids based on number of messages
            # Ensures prefix property when conversation grows
            return list(range(len(conversation) * 5))

        def mock_encode(text, **kwargs):
            # Not used by chat path; keep for compatibility
            return list(range(3))

        mock_tokenizer.apply_chat_template = Mock(side_effect=mock_apply_chat_template)
        mock_tokenizer.encode = Mock(side_effect=mock_encode)

        prompts = [[{"role": "user", "content": "Hello"}]]
        completions = [[{"role": "assistant", "content": "Hi there!"}]]
        # Produce enough assistant tokens to force truncation
        token_entries = [
            Mock(logprob=-0.1, token="token_id:201"),
            Mock(logprob=-0.2, token="token_id:202"),
            Mock(logprob=-0.3, token="token_id:203"),
            Mock(logprob=-0.4, token="token_id:204"),
            Mock(logprob=-0.5, token="token_id:205"),
            Mock(logprob=-0.6, token="token_id:206"),
        ]
        mock_choice = Mock()
        mock_choice.logprobs = Mock()
        mock_choice.logprobs.content = token_entries
        mock_chat_completion = Mock()
        mock_chat_completion.choices = [mock_choice]
        states = [{"responses": [mock_chat_completion]}]
        rewards = [1.0]

        results = env.process_env_results_vllm(
            prompts,
            None,
            completions,
            states,
            rewards,
            mock_tokenizer,
            max_seq_len=8,  # Force truncation
            mask_truncated_completions=True,
        )

        # Check that total length respects max_seq_len
        total_len = len(results.prompt_ids[0]) + len(results.completion_ids[0])
        assert total_len <= 8
        # Check that truncated completion is masked
        assert all(m == 0 for m in results.completion_mask[0])

    def test_parse_chat_completion_logprobs(self, mock_openai_client, sample_dataset):
        """Test parsing logprobs from a vLLM chat completion."""
        env = SimpleEnvironment(
            client=mock_openai_client,
            model="test-model",
            dataset=sample_dataset,
            parser=Parser(),
            rubric=Rubric(),
        )

        # Create mock chat completion with logprobs
        mock_completion = Mock()
        mock_completion.choices = [Mock()]
        mock_completion.choices[0].logprobs = Mock()
        mock_completion.choices[0].logprobs.content = [
            Mock(logprob=-0.5),
            Mock(logprob=-1.2),
            Mock(logprob=-0.3),
        ]

        logprobs = env.parse_chat_completion_logprobs(mock_completion)
        assert logprobs == [-0.5, -1.2, -0.3]

    def test_parse_chat_completion_tokens(self, mock_openai_client, sample_dataset):
        """Test parsing tokens from a vLLM chat completion."""
        env = SimpleEnvironment(
            client=mock_openai_client,
            model="test-model",
            dataset=sample_dataset,
            parser=Parser(),
            rubric=Rubric(),
        )

        # Create mock chat completion with tokens
        mock_completion = Mock()
        mock_completion.choices = [Mock()]
        mock_completion.choices[0].logprobs = Mock()
        mock_completion.choices[0].logprobs.content = [
            Mock(token="id:1234"),
            Mock(token="id:5678"),
            Mock(token="id:9012"),
        ]

        tokens = env.parse_chat_completion_tokens(mock_completion)
        assert tokens == [1234, 5678, 9012]

    @pytest.mark.asyncio
    async def test_run_rollouts(self, mock_openai_client):
        """Test running multiple rollouts."""
        env = SimpleEnvironment(
            client=mock_openai_client,
            model="test-model",
            eval_dataset=Dataset.from_dict({"question": ["test"], "answer": ["test"]}),
            parser=Parser(),
            rubric=Rubric(),
        )

        prompts = [
            [{"role": "user", "content": "Hello"}],
            [{"role": "user", "content": "Hi"}],
        ]
        answers = ["response1", "response2"]
        tasks = ["default", "default"]
        infos = [{}, {}]

        # Mock the rollout method calls
        results = await env.run_rollouts(
            client=mock_openai_client,
            model="test-model",
            prompts=prompts,
            answers=answers,
            tasks=tasks,
            infos=infos,
        )

        assert len(results) == 2
        assert all(
            len(result) == 2 for result in results
        )  # Each result is (completion, state)

    @pytest.mark.asyncio
    async def test_a_generate_with_score_rollouts(
        self, mock_openai_client, sample_dataset
    ):
        """Test async generate with scoring enabled."""
        env = SimpleEnvironment(
            client=mock_openai_client,
            model="test-model",
            dataset=sample_dataset,
            parser=Parser(),
            rubric=Rubric(),
        )

        # Mock the rubric scoring
        env.rubric.score_rollouts = AsyncMock(
            return_value=RolloutScores(reward=[1.0], metrics={})
        )

        inputs = {"prompt": [[{"role": "user", "content": "Hello"}]], "answer": ["Hi"]}

        results = await env.a_generate(inputs, score_rollouts=True)

        assert hasattr(results, "completion")
        assert hasattr(results, "state")
        assert hasattr(results, "reward")
        assert results.reward == [1.0]

    def test_generate_sync_wrapper(self, mock_openai_client, sample_dataset):
        """Test synchronous generate wrapper."""
        env = SimpleEnvironment(
            client=mock_openai_client,
            model="test-model",
            dataset=sample_dataset,
            parser=Parser(),
            rubric=Rubric(),
        )

        # Mock the rubric scoring
        env.rubric.score_rollouts = AsyncMock(
            return_value=RolloutScores(reward=[1.0], metrics={})
        )

        inputs = {"prompt": [[{"role": "user", "content": "Hello"}]], "answer": ["Hi"]}

        results = env.generate(inputs, client=env.client)

        assert hasattr(results, "completion")
        assert hasattr(results, "state")
        assert hasattr(results, "reward")

    def test_make_dataset(self, mock_openai_client, sample_dataset):
        """Test creating a dataset from evaluation results."""
        env = SimpleEnvironment(
            client=mock_openai_client,
            model="test-model",
            dataset=sample_dataset,
            parser=Parser(),
            rubric=Rubric(),
        )

        results = GenerateOutputs(
            prompt=[[{"role": "user", "content": "Hello"}]],
            completion=[[{"role": "assistant", "content": "Hi"}]],
            answer=["Hi"],
            reward=[1.0],
            task=["default"],
            state=[{"custom_field": "value"}],
            info=[{}],
            metrics={},
        )

        dataset = env.make_dataset(results, state_columns=["custom_field"])

        assert len(dataset) == 1
        assert "prompt" in dataset.column_names
        assert "completion" in dataset.column_names
        assert "answer" in dataset.column_names
        assert "reward" in dataset.column_names
        assert "task" in dataset.column_names
        assert "custom_field" in dataset.column_names<|MERGE_RESOLUTION|>--- conflicted
+++ resolved
@@ -208,28 +208,6 @@
             rubric=Rubric(),
         )
 
-<<<<<<< HEAD
-        # Create a mock tokenizer that passes isinstance check
-        mock_tokenizer = create_autospec(PreTrainedTokenizerBase, instance=True)
-        mock_tokenizer.apply_chat_template = Mock(
-            side_effect=lambda messages,
-            tokenize=False,
-            add_generation_prompt=True: "User: What is 2+2?Assistant:"
-            if add_generation_prompt
-            else "User: What is 2+2?Assistant: 4"
-        )
-        mock_tokenizer.encode = Mock(
-            side_effect=lambda text: list(range(len(text.split())))
-        )
-
-        prompt = [{"role": "user", "content": "What is 2+2?"}]
-        completion = [{"role": "assistant", "content": "4"}]
-
-        prompt_ids, prompt_mask, completion_ids, completion_mask, remaining_inputs = (
-            env.process_chat_format(
-                prompt, None, completion, mock_tokenizer, mask_env_responses=False
-            )
-=======
         # Create a mock tokenizer
         mock_tokenizer = Mock()
 
@@ -264,7 +242,6 @@
             completion_logprobs,
         ) = env.process_chat_format_vllm(
             prompt, completion, state, mock_tokenizer, mask_env_responses=False
->>>>>>> 828125a3
         )
 
         assert isinstance(prompt_ids, list)
@@ -275,7 +252,6 @@
         assert len(completion_ids) == len(completion_mask)
         assert all(m == 0 for m in prompt_mask)  # Prompt mask should be all 0s
         assert all(m == 1 for m in completion_mask)  # Completion mask should be all 1s
-        assert remaining_inputs is not None  # Check for remaining_inputs
 
     def test_process_completion_format(self, mock_openai_client, sample_dataset):
         """Test processing completion format text."""
@@ -364,13 +340,8 @@
         states = [{"responses": [mock_chat_completion]}]
         rewards = [1.0]
 
-<<<<<<< HEAD
-        results = env.process_env_results(
-            prompts, None, completions, states, rewards, mock_tokenizer
-=======
         results = env.process_env_results_vllm(
             prompts, completions, states, rewards, mock_tokenizer
->>>>>>> 828125a3
         )
 
         assert hasattr(results, "prompt_ids")
@@ -434,7 +405,6 @@
 
         results = env.process_env_results_vllm(
             prompts,
-            None,
             completions,
             states,
             rewards,
