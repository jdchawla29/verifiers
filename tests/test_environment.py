"""Tests for the base Environment class."""

from unittest.mock import AsyncMock, Mock

import pytest
<<<<<<< HEAD
from unittest.mock import AsyncMock, MagicMock, Mock, create_autospec
from datasets import Dataset
from verifiers import Environment
from verifiers import Parser
from verifiers import Rubric
from transformers import PreTrainedTokenizerBase
=======
from datasets import Dataset

from verifiers import Environment, Parser, Rubric
>>>>>>> 5ec630b6


# Create a concrete implementation for testing the abstract base class
class SimpleEnvironment(Environment):
    """Simple implementation of Environment for testing."""

    async def rollout(
        self,
        client,
        model,
        prompt,
        answer="",
        task="default",
        info={},
        sampling_args={},
        **kwargs,
    ):
        """Simple test rollout implementation."""
        response = await self.get_model_response(
            prompt=prompt, client=client, model=model, sampling_args=sampling_args
        )
        if self.message_type == "chat":
            completion = [
                {"role": "assistant", "content": response.choices[0].message.content}
            ]
            state = {"responses": [response]}
        else:
            completion = response.choices[0].text
            state = {}
        return completion, state


class TestEnvironmentBase:
    """Test cases for the base Environment class."""

    def test_environment_initialization(self, mock_openai_client, sample_dataset):
        """Test that Environment initializes correctly."""
        env = SimpleEnvironment(
            client=mock_openai_client,
            model="test-model",
            dataset=sample_dataset,
            parser=Parser(),
            rubric=Rubric(),
        )
        assert env.client == mock_openai_client
        assert env.model == "test-model"
        assert env.message_type == "chat"
        assert isinstance(env.parser, Parser)
        assert isinstance(env.rubric, Rubric)

    def test_environment_with_eval_dataset_only(
        self, mock_openai_client, sample_dataset
    ):
        """Test Environment with only eval_dataset."""
        env = SimpleEnvironment(
            client=mock_openai_client,
            model="test-model",
            eval_dataset=sample_dataset,
            parser=Parser(),
            rubric=Rubric(),
        )
        assert env.dataset is None
        assert env.eval_dataset is not None

    def test_environment_no_datasets_raises_error(self, mock_openai_client):
        """Test that Environment raises error when no datasets provided."""
        with pytest.raises(
            ValueError, match="Either dataset or eval_dataset must be provided"
        ):
            SimpleEnvironment(
                client=mock_openai_client,
                model="test-model",
                parser=Parser(),
                rubric=Rubric(),
            )

    def test_completion_mode_with_system_prompt_raises_error(
        self, mock_openai_client, sample_dataset
    ):
        """Test that completion mode with system prompt raises error."""
        with pytest.raises(ValueError, match="not supported for completion tasks"):
            SimpleEnvironment(
                client=mock_openai_client,
                model="test-model",
                dataset=sample_dataset,
                message_type="completion",
                system_prompt="test prompt",
                parser=Parser(),
                rubric=Rubric(),
            )

    def test_format_prompt(self, mock_openai_client, sample_dataset):
        """Test prompt formatting."""
        env = SimpleEnvironment(
            client=mock_openai_client,
            model="test-model",
            dataset=sample_dataset,
            parser=Parser(),
            rubric=Rubric(),
        )

        prompt = "What is 2+2?"
        system_prompt = "You are a helpful assistant."
        few_shot = [
            {"role": "user", "content": "What is 1+1?"},
            {"role": "assistant", "content": "2"},
        ]

        formatted = env.format_prompt(prompt, system_prompt, few_shot)

        assert len(formatted) == 4
        assert formatted[0]["role"] == "system"
        assert formatted[0]["content"] == system_prompt
        assert formatted[1]["role"] == "user"
        assert formatted[1]["content"] == "What is 1+1?"
        assert formatted[2]["role"] == "assistant"
        assert formatted[2]["content"] == "2"
        assert formatted[3]["role"] == "user"
        assert formatted[3]["content"] == prompt

    def test_get_dataset(self, mock_openai_client, sample_dataset):
        """Test dataset retrieval."""
        env = SimpleEnvironment(
            client=mock_openai_client,
            model="test-model",
            dataset=sample_dataset,
            parser=Parser(),
            rubric=Rubric(),
        )

        # Get full dataset
        full_dataset = env.get_dataset()
        assert len(full_dataset) == 2

        # Get subset
        subset = env.get_dataset(n=1)
        assert len(subset) == 1

    @pytest.mark.asyncio
    async def test_get_model_response_chat(self, mock_openai_client):
        """Test get_model_response with chat format."""
        env = SimpleEnvironment(
            client=mock_openai_client,
            model="test-model",
            eval_dataset=Dataset.from_dict({"question": ["test"], "answer": ["test"]}),
            parser=Parser(),
            rubric=Rubric(),
        )

        prompt = [{"role": "user", "content": "Hello"}]
        response = await env.get_model_response(
            prompt=prompt,
            client=mock_openai_client,
            model="test-model",
            message_type="chat",
        )

        # Check response structure
        assert hasattr(response, "choices")
        assert len(response.choices) > 0
        assert hasattr(response.choices[0], "message")
        assert hasattr(response.choices[0].message, "content")
        mock_openai_client.chat.completions.create.assert_called_once()

    @pytest.mark.asyncio
    async def test_get_model_response_completion(self, mock_openai_client):
        """Test get_model_response with completion format."""
        env = SimpleEnvironment(
            client=mock_openai_client,
            model="test-model",
            eval_dataset=Dataset.from_dict({"prompt": ["test"], "answer": ["test"]}),
            message_type="completion",
            parser=Parser(),
            rubric=Rubric(),
        )

        prompt = "Complete this:"
        response = await env.get_model_response(
            prompt=prompt,
            client=mock_openai_client,
            model="test-model",
            message_type="completion",
        )

        # Check response structure
        assert hasattr(response, "choices")
        assert len(response.choices) > 0
        assert hasattr(response.choices[0], "text")
        mock_openai_client.completions.create.assert_called_once()

    def test_process_chat_format(self, mock_openai_client, sample_dataset):
        """Test processing chat format conversations."""
        env = SimpleEnvironment(
            client=mock_openai_client,
            model="test-model",
            dataset=sample_dataset,
            parser=Parser(),
            rubric=Rubric(),
        )
<<<<<<< HEAD
        
        # Create a mock tokenizer that passes isinstance check
        mock_tokenizer = create_autospec(PreTrainedTokenizerBase, instance=True)
        mock_tokenizer.apply_chat_template = Mock(side_effect=lambda messages, tokenize=False, add_generation_prompt=True: 
            "User: What is 2+2?Assistant:" if add_generation_prompt else "User: What is 2+2?Assistant: 4")
        mock_tokenizer.encode = Mock(side_effect=lambda text: list(range(len(text.split()))))
        
        prompt = [{"role": "user", "content": "What is 2+2?"}]
        completion = [{"role": "assistant", "content": "4"}]
        
        prompt_ids, prompt_mask, completion_ids, completion_mask, remaining_inputs = env.process_chat_format(
            prompt, None, completion, mock_tokenizer, mask_env_responses=False
=======

        # Create a mock tokenizer
        mock_tokenizer = Mock()
        mock_tokenizer.apply_chat_template = Mock(
            side_effect=lambda messages,
            tokenize=False,
            add_generation_prompt=True: "User: What is 2+2?Assistant:"
            if add_generation_prompt
            else "User: What is 2+2?Assistant: 4"
        )
        mock_tokenizer.encode = Mock(
            side_effect=lambda text: list(range(len(text.split())))
        )

        prompt = [{"role": "user", "content": "What is 2+2?"}]
        completion = [{"role": "assistant", "content": "4"}]

        prompt_ids, prompt_mask, completion_ids, completion_mask = (
            env.process_chat_format(
                prompt, completion, mock_tokenizer, mask_env_responses=False
            )
>>>>>>> 5ec630b6
        )

        assert isinstance(prompt_ids, list)
        assert isinstance(prompt_mask, list)
        assert isinstance(completion_ids, list)
        assert isinstance(completion_mask, list)
        assert len(prompt_ids) == len(prompt_mask)
        assert len(completion_ids) == len(completion_mask)
        assert all(m == 0 for m in prompt_mask)  # Prompt mask should be all 0s
        assert all(m == 1 for m in completion_mask)  # Completion mask should be all 1s
        assert remaining_inputs is not None  # Check for remaining_inputs

    def test_process_completion_format(self, mock_openai_client, sample_dataset):
        """Test processing completion format text."""
        env = SimpleEnvironment(
            client=mock_openai_client,
            model="test-model",
            dataset=sample_dataset,
            parser=Parser(),
            rubric=Rubric(),
        )

        # Create a mock tokenizer
        mock_tokenizer = Mock()
        mock_tokenizer.encode = Mock(side_effect=lambda text: list(range(len(text))))

        prompt = "Complete this: 2+2="
        completion = "4"

        prompt_ids, prompt_mask, completion_ids, completion_mask = (
            env.process_completion_format(prompt, completion, mock_tokenizer)
        )

        assert isinstance(prompt_ids, list)
        assert isinstance(prompt_mask, list)
        assert isinstance(completion_ids, list)
        assert isinstance(completion_mask, list)
        assert len(prompt_ids) == len(prompt)
        assert len(completion_ids) == len(completion)
        assert all(m == 0 for m in prompt_mask)
        assert all(m == 1 for m in completion_mask)

    def test_process_env_results_chat(self, mock_openai_client, sample_dataset):
        """Test processing environment results for chat format."""
        env = SimpleEnvironment(
            client=mock_openai_client,
            model="test-model",
            dataset=sample_dataset,
            parser=Parser(),
            rubric=Rubric(),
        )
<<<<<<< HEAD
        
        # Create a mock tokenizer that passes isinstance check
        mock_tokenizer = create_autospec(PreTrainedTokenizerBase, instance=True)
        
=======

        # Create a mock tokenizer
        mock_tokenizer = Mock()

>>>>>>> 5ec630b6
        # Track the conversation state
        def mock_apply_chat_template(
            conversation, tokenize=False, add_generation_prompt=True
        ):
            # Convert messages to a string representation
            text = ""
            for msg in conversation:
                text += f"{msg['role']}: {msg['content']} "
            return text.strip()

        def mock_encode(text, **kwargs):
            # Return tokens based on the text content
            if "assistant: Hi there!" in text:
                # Prompt + completion: return extended tokens
                return [1, 2, 3, 4, 5, 6, 7, 8, 9, 10]
            elif "user: Hello" in text:
                # Just prompt: return base tokens
                return [1, 2, 3, 4, 5]
            else:
                # Default case
                return [1, 2, 3]

        mock_tokenizer.apply_chat_template = Mock(side_effect=mock_apply_chat_template)
        mock_tokenizer.encode = Mock(side_effect=mock_encode)

        prompts = [[{"role": "user", "content": "Hello"}]]
        completions = [[{"role": "assistant", "content": "Hi there!"}]]
        states = [{}]
        rewards = [1.0]

        results = env.process_env_results(
            prompts, None, completions, states, rewards, mock_tokenizer
        )
<<<<<<< HEAD
        
        assert "prompt_ids" in results
        assert "prompt_mask" in results
        assert "completion_ids" in results
        assert "completion_mask" in results
        assert "completion_logprobs" in results
        assert "rewards" in results
        assert "remaining_inputs" in results
        assert len(results["rewards"]) == 1
        assert results["rewards"][0] == 1.0

    def test_process_env_results_with_truncation(self, mock_openai_client, sample_dataset):
=======

        assert hasattr(results, "prompt_ids")
        assert hasattr(results, "prompt_mask")
        assert hasattr(results, "completion_ids")
        assert hasattr(results, "completion_mask")
        assert hasattr(results, "completion_logprobs")
        assert hasattr(results, "rewards")
        assert len(results.rewards) == 1
        assert results.rewards[0] == 1.0

    def test_process_env_results_with_truncation(
        self, mock_openai_client, sample_dataset
    ):
>>>>>>> 5ec630b6
        """Test processing environment results with sequence length truncation."""
        env = SimpleEnvironment(
            client=mock_openai_client,
            model="test-model",
            dataset=sample_dataset,
            parser=Parser(),
            rubric=Rubric(),
        )
<<<<<<< HEAD
        
        # Create a mock tokenizer that passes isinstance check
        mock_tokenizer = create_autospec(PreTrainedTokenizerBase, instance=True)
        
=======

        # Create a mock tokenizer
        mock_tokenizer = Mock()

>>>>>>> 5ec630b6
        # Track the conversation state
        def mock_apply_chat_template(
            conversation, tokenize=False, add_generation_prompt=True
        ):
            # Convert messages to a string representation
            text = ""
            for msg in conversation:
                text += f"{msg['role']}: {msg['content']} "
            return text.strip()

        def mock_encode(text, **kwargs):
            # Return tokens based on the text content
            if "assistant: Hi there!" in text:
                # Prompt + completion: return extended tokens
                return [1, 2, 3, 4, 5, 6, 7, 8, 9, 10]
            elif "user: Hello" in text:
                # Just prompt: return base tokens
                return [1, 2, 3, 4, 5]
            else:
                # Default case
                return [1, 2, 3]

        mock_tokenizer.apply_chat_template = Mock(side_effect=mock_apply_chat_template)
        mock_tokenizer.encode = Mock(side_effect=mock_encode)

        prompts = [[{"role": "user", "content": "Hello"}]]
        completions = [[{"role": "assistant", "content": "Hi there!"}]]
        states = [{}]
        rewards = [1.0]

        results = env.process_env_results(
<<<<<<< HEAD
            prompts, None, completions, states, rewards, mock_tokenizer,
=======
            prompts,
            completions,
            states,
            rewards,
            mock_tokenizer,
>>>>>>> 5ec630b6
            max_seq_len=8,  # Force truncation
            mask_truncated_completions=True,
        )

        # Check that total length respects max_seq_len
        total_len = len(results.prompt_ids[0]) + len(results.completion_ids[0])
        assert total_len <= 8
        # Check that truncated completion is masked
        assert all(m == 0 for m in results.completion_mask[0])

    def test_parse_chat_completion_logprobs(self, mock_openai_client, sample_dataset):
        """Test parsing logprobs from a vLLM chat completion."""
        env = SimpleEnvironment(
            client=mock_openai_client,
            model="test-model",
            dataset=sample_dataset,
            parser=Parser(),
            rubric=Rubric(),
        )

        # Create mock chat completion with logprobs
        mock_completion = Mock()
        mock_completion.choices = [Mock()]
        mock_completion.choices[0].logprobs = Mock()
        mock_completion.choices[0].logprobs.content = [
            Mock(logprob=-0.5),
            Mock(logprob=-1.2),
            Mock(logprob=-0.3),
        ]

        logprobs = env.parse_chat_completion_logprobs(mock_completion)
        assert logprobs == [-0.5, -1.2, -0.3]

    def test_parse_chat_completion_tokens(self, mock_openai_client, sample_dataset):
        """Test parsing tokens from a vLLM chat completion."""
        env = SimpleEnvironment(
            client=mock_openai_client,
            model="test-model",
            dataset=sample_dataset,
            parser=Parser(),
            rubric=Rubric(),
        )

        # Create mock chat completion with tokens
        mock_completion = Mock()
        mock_completion.choices = [Mock()]
        mock_completion.choices[0].logprobs = Mock()
        mock_completion.choices[0].logprobs.content = [
            Mock(token="id:1234"),
            Mock(token="id:5678"),
            Mock(token="id:9012"),
        ]

        tokens = env.parse_chat_completion_tokens(mock_completion)
        assert tokens == [1234, 5678, 9012]

    @pytest.mark.asyncio
    async def test_run_rollouts(self, mock_openai_client):
        """Test running multiple rollouts."""
        env = SimpleEnvironment(
            client=mock_openai_client,
            model="test-model",
            eval_dataset=Dataset.from_dict({"question": ["test"], "answer": ["test"]}),
            parser=Parser(),
            rubric=Rubric(),
        )

        prompts = [
            [{"role": "user", "content": "Hello"}],
            [{"role": "user", "content": "Hi"}],
        ]
        answers = ["response1", "response2"]
        tasks = ["default", "default"]
        infos = [{}, {}]

        # Mock the rollout method calls
        results = await env.run_rollouts(
            client=mock_openai_client,
            model="test-model",
            prompts=prompts,
            answers=answers,
            tasks=tasks,
            infos=infos,
        )

        assert len(results) == 2
        assert all(
            len(result) == 2 for result in results
        )  # Each result is (completion, state)

    @pytest.mark.asyncio
    async def test_a_generate_with_score_rollouts(
        self, mock_openai_client, sample_dataset
    ):
        """Test async generate with scoring enabled."""
        env = SimpleEnvironment(
            client=mock_openai_client,
            model="test-model",
            dataset=sample_dataset,
            parser=Parser(),
            rubric=Rubric(),
        )

        # Mock the rubric scoring
        env.rubric.score_rollouts = AsyncMock(return_value={"reward": [1.0]})

        inputs = {"prompt": [[{"role": "user", "content": "Hello"}]], "answer": ["Hi"]}

        results = await env.a_generate(inputs, score_rollouts=True)

        assert "completion" in results
        assert "state" in results
        assert "reward" in results
        assert results["reward"] == [1.0]

    def test_generate_sync_wrapper(self, mock_openai_client, sample_dataset):
        """Test synchronous generate wrapper."""
        env = SimpleEnvironment(
            client=mock_openai_client,
            model="test-model",
            dataset=sample_dataset,
            parser=Parser(),
            rubric=Rubric(),
        )

        # Mock the rubric scoring
        env.rubric.score_rollouts = AsyncMock(return_value={"reward": [1.0]})

        inputs = {"prompt": [[{"role": "user", "content": "Hello"}]], "answer": ["Hi"]}

        results = env.generate(inputs, client=env.client)

        assert "completion" in results
        assert "state" in results
        assert "reward" in results

    def test_make_dataset(self, mock_openai_client, sample_dataset):
        """Test creating a dataset from evaluation results."""
        env = SimpleEnvironment(
            client=mock_openai_client,
            model="test-model",
            dataset=sample_dataset,
            parser=Parser(),
            rubric=Rubric(),
        )

        results = {
            "prompt": [[{"role": "user", "content": "Hello"}]],
            "completion": [[{"role": "assistant", "content": "Hi"}]],
            "answer": ["Hi"],
            "reward": [1.0],
            "task": ["default"],
            "state": [{"custom_field": "value"}],
        }

        dataset = env.make_dataset(results, state_columns=["custom_field"])

        assert len(dataset) == 1
        assert "prompt" in dataset.column_names
        assert "completion" in dataset.column_names
        assert "answer" in dataset.column_names
        assert "reward" in dataset.column_names
        assert "task" in dataset.column_names
        assert "custom_field" in dataset.column_names<|MERGE_RESOLUTION|>--- conflicted
+++ resolved
@@ -3,18 +3,10 @@
 from unittest.mock import AsyncMock, Mock
 
 import pytest
-<<<<<<< HEAD
-from unittest.mock import AsyncMock, MagicMock, Mock, create_autospec
 from datasets import Dataset
-from verifiers import Environment
-from verifiers import Parser
-from verifiers import Rubric
+
+from verifiers import Environment, Parser, Rubric
 from transformers import PreTrainedTokenizerBase
-=======
-from datasets import Dataset
-
-from verifiers import Environment, Parser, Rubric
->>>>>>> 5ec630b6
 
 
 # Create a concrete implementation for testing the abstract base class
@@ -214,23 +206,9 @@
             parser=Parser(),
             rubric=Rubric(),
         )
-<<<<<<< HEAD
-        
+
         # Create a mock tokenizer that passes isinstance check
         mock_tokenizer = create_autospec(PreTrainedTokenizerBase, instance=True)
-        mock_tokenizer.apply_chat_template = Mock(side_effect=lambda messages, tokenize=False, add_generation_prompt=True: 
-            "User: What is 2+2?Assistant:" if add_generation_prompt else "User: What is 2+2?Assistant: 4")
-        mock_tokenizer.encode = Mock(side_effect=lambda text: list(range(len(text.split()))))
-        
-        prompt = [{"role": "user", "content": "What is 2+2?"}]
-        completion = [{"role": "assistant", "content": "4"}]
-        
-        prompt_ids, prompt_mask, completion_ids, completion_mask, remaining_inputs = env.process_chat_format(
-            prompt, None, completion, mock_tokenizer, mask_env_responses=False
-=======
-
-        # Create a mock tokenizer
-        mock_tokenizer = Mock()
         mock_tokenizer.apply_chat_template = Mock(
             side_effect=lambda messages,
             tokenize=False,
@@ -245,11 +223,10 @@
         prompt = [{"role": "user", "content": "What is 2+2?"}]
         completion = [{"role": "assistant", "content": "4"}]
 
-        prompt_ids, prompt_mask, completion_ids, completion_mask = (
+        prompt_ids, prompt_mask, completion_ids, completion_mask, remaining_inputs = (
             env.process_chat_format(
-                prompt, completion, mock_tokenizer, mask_env_responses=False
+                prompt, None, completion, mock_tokenizer, mask_env_responses=False
             )
->>>>>>> 5ec630b6
         )
 
         assert isinstance(prompt_ids, list)
@@ -301,17 +278,10 @@
             parser=Parser(),
             rubric=Rubric(),
         )
-<<<<<<< HEAD
         
         # Create a mock tokenizer that passes isinstance check
         mock_tokenizer = create_autospec(PreTrainedTokenizerBase, instance=True)
         
-=======
-
-        # Create a mock tokenizer
-        mock_tokenizer = Mock()
-
->>>>>>> 5ec630b6
         # Track the conversation state
         def mock_apply_chat_template(
             conversation, tokenize=False, add_generation_prompt=True
@@ -345,20 +315,6 @@
         results = env.process_env_results(
             prompts, None, completions, states, rewards, mock_tokenizer
         )
-<<<<<<< HEAD
-        
-        assert "prompt_ids" in results
-        assert "prompt_mask" in results
-        assert "completion_ids" in results
-        assert "completion_mask" in results
-        assert "completion_logprobs" in results
-        assert "rewards" in results
-        assert "remaining_inputs" in results
-        assert len(results["rewards"]) == 1
-        assert results["rewards"][0] == 1.0
-
-    def test_process_env_results_with_truncation(self, mock_openai_client, sample_dataset):
-=======
 
         assert hasattr(results, "prompt_ids")
         assert hasattr(results, "prompt_mask")
@@ -366,13 +322,13 @@
         assert hasattr(results, "completion_mask")
         assert hasattr(results, "completion_logprobs")
         assert hasattr(results, "rewards")
+        assert "remaining_inputs" in results
         assert len(results.rewards) == 1
         assert results.rewards[0] == 1.0
 
     def test_process_env_results_with_truncation(
         self, mock_openai_client, sample_dataset
     ):
->>>>>>> 5ec630b6
         """Test processing environment results with sequence length truncation."""
         env = SimpleEnvironment(
             client=mock_openai_client,
@@ -381,17 +337,10 @@
             parser=Parser(),
             rubric=Rubric(),
         )
-<<<<<<< HEAD
         
         # Create a mock tokenizer that passes isinstance check
         mock_tokenizer = create_autospec(PreTrainedTokenizerBase, instance=True)
         
-=======
-
-        # Create a mock tokenizer
-        mock_tokenizer = Mock()
-
->>>>>>> 5ec630b6
         # Track the conversation state
         def mock_apply_chat_template(
             conversation, tokenize=False, add_generation_prompt=True
@@ -423,15 +372,12 @@
         rewards = [1.0]
 
         results = env.process_env_results(
-<<<<<<< HEAD
-            prompts, None, completions, states, rewards, mock_tokenizer,
-=======
             prompts,
+            None,
             completions,
             states,
             rewards,
             mock_tokenizer,
->>>>>>> 5ec630b6
             max_seq_len=8,  # Force truncation
             mask_truncated_completions=True,
         )
