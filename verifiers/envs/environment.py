--- conflicted
+++ resolved
@@ -1,10 +1,7 @@
 import asyncio
-<<<<<<< HEAD
+import json
 import base64
 import io
-=======
-import json
->>>>>>> 6d73f462
 import logging
 from abc import ABC, abstractmethod
 from concurrent.futures import ThreadPoolExecutor
@@ -417,20 +414,6 @@
             raise ValueError("prompt column not found in inputs")
         if "answer" not in results_dict and "info" not in results_dict:
             raise ValueError("answer or info column must be found in inputs")
-<<<<<<< HEAD
-        if "answer" not in results:
-            results["answer"] = [""] * len(results["prompt"])
-        if "task" not in results:
-            results["task"] = ["default"] * len(results["prompt"])
-        if "info" not in results:
-            results["info"] = [{}] * len(results["prompt"])
-
-        # Handle multimodal inputs
-        if results.get("images") is not None:
-            prompts = format_oai_chat_msg(results["prompt"], results["images"])
-        else:
-            prompts = results["prompt"]
-=======
         if "answer" not in results_dict:
             results_dict["answer"] = [""] * len(results_dict["prompt"])
         if "task" not in results_dict:
@@ -442,7 +425,6 @@
                 info = json.loads(info)
             if self.oai_tools and "oai_tools" not in info:
                 info["oai_tools"] = self.oai_tools
->>>>>>> 6d73f462
 
         # prepare GenerateOutputs and run rollouts
         results = GenerateOutputs(
@@ -456,17 +438,10 @@
             metrics={},
         )
         rollouts = await self.run_rollouts(
-<<<<<<< HEAD
-            prompts=prompts,
-            answers=results["answer"],
-            tasks=results["task"],
-            infos=results["info"],
-=======
             prompts=results.prompt,
             answers=results.answer,
             tasks=results.task,
             infos=results.info,
->>>>>>> 6d73f462
             client=client,
             model=model,
             sampling_args=gen_sampling_args,
@@ -780,7 +755,7 @@
             completion_mask=all_completion_masks,
             completion_logprobs=all_completion_logprobs,
             rewards=all_rewards,
-            "remaining_inputs": all_remaining_inputs,
+            remaining_inputs=all_remaining_inputs,
         )
 
     def parse_chat_completion_logprobs(
@@ -1065,142 +1040,6 @@
         if push_to_hub and hub_name is None:
             raise ValueError("hub_name must be provided if push_to_hub is True")
 
-<<<<<<< HEAD
-        # Collect columns to include
-        cols = self._collect_dataset_columns(results, state_columns, extra_columns)
-        
-        # Process data for each column
-        dataset_data = {}
-        all_images = []
-        
-        for col in cols:
-            if col not in results:
-                continue
-                
-            if col in ["prompt", "completion"]:
-                # Process message columns with image extraction
-                dataset_data[col], images = self._process_message_column(results[col], all_images)
-                all_images = images
-            else:
-                # Process regular columns
-                dataset_data[col] = self._process_regular_column(results[col])
-        
-        # Add images if any were extracted
-        if all_images and any(imgs for imgs in all_images):
-            dataset_data["images"] = all_images
-        
-        # Create dataset
-        dataset = Dataset.from_dict(dataset_data)
-        if push_to_hub:
-            assert hub_name is not None
-            dataset.push_to_hub(hub_name)
-        return dataset
-    
-    def _collect_dataset_columns(self, results: GenerateOutputs, state_columns: List[str], extra_columns: List[str]) -> List[str]:
-        """Determine which columns to include in the dataset."""
-        cols = ["prompt", "completion", "answer", "reward"]
-        
-        # Add task column if present
-        if "task" in results and results["task"][0] is not None:
-            cols.append("task")
-        
-        # Extract columns from state
-        if "state" in results and results["state"]:
-            for col in state_columns:
-                if col in results["state"][0]:
-                    # Extract from state dict into results
-                    results[col] = [state[col] for state in results["state"]]
-                    cols.append(col)
-                else:
-                    self.logger.warning(f"Column {col} not found in state, skipping from dataset.")
-        
-        # Add extra columns
-        for col in extra_columns:
-            if col in results:
-                cols.append(col)
-            else:
-                self.logger.warning(f"Column {col} not found in results, skipping from dataset.")
-        
-        return cols
-    
-    def _process_message_column(self, messages: List[Messages], all_images: List[List[Image.Image]]) -> Tuple[List[Messages], List[List[Image.Image]]]:
-        """Process a column of messages, normalizing content and extracting images."""
-        normalized_messages = []
-        
-        for i, msg_list in enumerate(messages):
-            # Ensure image list exists for this example
-            if len(all_images) <= i:
-                all_images.append([])
-            
-            if not isinstance(msg_list, list):
-                normalized_messages.append(msg_list)
-                continue
-            
-            # Process each message in the list
-            normalized_list = []
-            for msg in msg_list:
-                if isinstance(msg, dict) and "content" in msg:
-                    normalized_msg = self._normalize_message(msg, all_images[i])
-                    normalized_list.append(normalized_msg)
-                else:
-                    normalized_list.append(msg)
-            
-            normalized_messages.append(normalized_list)
-        
-        return normalized_messages, all_images
-    
-    def _normalize_message(self, msg: ChatMessage, image_list: List[Image.Image]) -> ChatMessage:
-        """Normalize a single message, converting content to list format and extracting images."""
-        normalized_msg = msg.copy()
-        content = msg["content"]
-        
-        if isinstance(content, list):
-            # Process multimodal content
-            new_content = []
-            for item in content:
-                if isinstance(item, dict):
-                    if item.get("type") == "text":
-                        new_content.append(item)
-                    elif item.get("type") == "image_url":
-                        # Replace with placeholder and extract image
-                        new_content.append({"type": "image"})
-                        img = self._extract_image(item)
-                        image_list.append(img)
-                else:
-                    new_content.append(item)
-            normalized_msg["content"] = new_content
-        elif isinstance(content, str):
-            # Convert string to list format
-            normalized_msg["content"] = [{"type": "text", "text": content}]
-        else:
-            # Fallback for other types
-            normalized_msg["content"] = [{"type": "text", "text": str(content)}]
-        
-        return normalized_msg
-    
-    def _extract_image(self, item: Dict[str, Any]) -> Optional[Image.Image]:
-        """Extract and convert base64 image URL to PIL Image."""
-        image_url = item.get("image_url", {}).get("url", "")
-        if not image_url or not image_url.startswith("data:image"):
-            return None
-        
-        try:
-            # Extract base64 data after comma
-            base64_str = image_url.split(",", 1)[1] if "," in image_url else ""
-            if base64_str:
-                img_data = base64.b64decode(base64_str)
-                return Image.open(io.BytesIO(img_data))
-        except Exception as e:
-            self.logger.warning(f"Failed to convert image: {e}")
-        
-        return None
-    
-    def _process_regular_column(self, value: Any) -> Any:
-        """Process non-message columns, converting to list if needed."""
-        if hasattr(value, '__iter__') and not isinstance(value, str):
-            return list(value)
-        return value
-=======
         cols = ["prompt", "completion", "answer", "info", "task", "reward"]
 
         results_dict = {
@@ -1229,5 +1068,4 @@
         if push_to_hub:
             assert hub_name is not None
             dataset.push_to_hub(hub_name)
-        return dataset
->>>>>>> 6d73f462
+        return dataset