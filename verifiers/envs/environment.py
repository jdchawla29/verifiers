import asyncio
import json
import logging
from abc import ABC, abstractmethod
from concurrent.futures import ThreadPoolExecutor
from copy import deepcopy
<<<<<<< HEAD
from typing import TYPE_CHECKING, Any, Callable, List, Literal, Optional, Tuple
=======
from typing import TYPE_CHECKING, Literal
>>>>>>> 828125a3

from datasets import Dataset
from openai import AsyncOpenAI, OpenAI
from PIL import Image

from verifiers.parsers.parser import Parser
from verifiers.rubrics.rubric import Rubric
from verifiers.types import (
    ChatCompletion,
    ChatCompletionToolParam,
    ChatMessage,
    Completion,
    GenerateInputs,
    GenerateOutputs,
    Info,
    Messages,
    MessageType,
    ModelResponse,
    ProcessedOutputs,
    RewardFunc,
    SamplingArgs,
    State,
)
from verifiers.utils.multimodal_utils import MultimodalHandler

if TYPE_CHECKING:
    from transformers.tokenization_utils_base import PreTrainedTokenizerBase


class Environment(ABC):
    """
    Base class for all environments.
    """

    def __init__(
        self,
        client: AsyncOpenAI | None = None,
        model: str | None = None,
        dataset: Dataset | None = None,
        eval_dataset: Dataset | None = None,
        system_prompt: str | None = None,
        few_shot: list[ChatMessage] | None = None,
        parser: Parser | None = None,
        rubric: Rubric | None = None,
        sampling_args: SamplingArgs | None = None,
        message_type: MessageType = "chat",
        oai_tools: list[ChatCompletionToolParam] | None = None,
        max_workers: int = 512,
        data_collator: Callable | None = None,
        **kwargs,
    ):
        self.client = client
        self.model = model
        self.message_type: Literal["chat", "completion"] = message_type
        self.oai_tools: list[ChatCompletionToolParam] | None = oai_tools
        self.system_prompt = system_prompt
        self.few_shot = few_shot
<<<<<<< HEAD
        self.data_collator = data_collator
=======
        self.parser = parser or Parser()
        self.rubric = rubric or Rubric()
>>>>>>> 828125a3

        if self.message_type == "chat":
            if dataset is not None:
                self.dataset = self.format_dataset(
                    dataset, self.system_prompt, self.few_shot
                )
            else:
                self.dataset = None
            if eval_dataset is not None:
                self.eval_dataset = self.format_dataset(
                    eval_dataset, self.system_prompt, self.few_shot
                )
            else:
                self.eval_dataset = None
        else:
            if self.system_prompt or self.few_shot:
                raise ValueError(
                    'The fields "system_prompt" and "few_shot" are not supported for completion tasks.'
                    'Please use message_type="chat" instead, or pre-format your dataset '
                    'to contain "prompt" and "answer" columns.'
                )
            self.dataset = dataset
            self.eval_dataset = eval_dataset

<<<<<<< HEAD
        # Apply data collator if provided
        if self.data_collator is not None:
            # Use set_transform for on-the-fly transformation to avoid PIL serialization
            if self.dataset is not None:
                self.dataset.set_transform(self.data_collator)
            if self.eval_dataset is not None:
                self.eval_dataset.set_transform(self.data_collator)

        self.parser = parser
        self.rubric = rubric
=======
>>>>>>> 828125a3
        self.sampling_args = {"n": 1, "extra_body": {}}
        if sampling_args is not None:
            # merge extra_body if provided
            self.sampling_args["extra_body"].update(sampling_args.get("extra_body", {}))
            # copy other keys
            for key, value in sampling_args.items():
                if key != "extra_body":
                    self.sampling_args[key] = value

        self.max_workers = max_workers
        self.logger = logging.getLogger(f"verifiers.envs.{self.__class__.__name__}")
        for key, value in kwargs.items():
            setattr(self, key, value)

        if self.dataset is None and self.eval_dataset is None:
            raise ValueError("Either dataset or eval_dataset must be provided")

    def format_prompt(
        self,
        prompt_str: str,
        system_prompt: str | None = None,
        few_shot: list[ChatMessage] | None = None,
    ) -> list[ChatMessage]:
        messages = []
        if system_prompt:
            messages.append({"role": "system", "content": system_prompt})
        if few_shot:
            messages.extend(few_shot)
        messages.append({"role": "user", "content": prompt_str})
        return messages

    def format_dataset(
        self,
        dataset: Dataset,
        system_prompt: str | None = None,
        few_shot: list[ChatMessage] | None = None,
        question_key: str = "question",
        answer_key: str = "answer",
    ) -> Dataset:
        # skip if "prompt" already exists
        if "prompt" in dataset.column_names:
            return dataset

        # extract format_prompt as a standalone function to avoid capturing self
        def format_prompt_fn(prompt_str: str) -> list[ChatMessage]:
            messages = []
            if system_prompt:
                messages.append({"role": "system", "content": system_prompt})
            if few_shot:
                messages.extend(few_shot)
            messages.append({"role": "user", "content": prompt_str})
            return messages

        if answer_key == "answer":
            return dataset.map(
                lambda x: {
                    "prompt": format_prompt_fn(x[question_key]),
                }
            )
        else:
            return dataset.map(
                lambda x: {
                    "prompt": format_prompt_fn(x[question_key]),
                    "answer": x[answer_key],
                }
            )

    def get_dataset(self, n: int = -1, seed: int | None = None) -> Dataset:
        if self.dataset is None:
            raise ValueError("dataset is not set")
        if seed is not None:
            self.dataset = self.dataset.shuffle(seed=seed)
        if n > 0:
            return self.dataset.select(range(n))
        return self.dataset

    def get_eval_dataset(
        self, n: int = -1, seed: int | None = None, **kwargs
    ) -> Dataset | None:
        if self.eval_dataset is None:
            self.logger.warning(
                "eval_dataset is not set, falling back to train dataset"
            )
            return self.get_dataset(n, seed, **kwargs)
        if seed is not None:
            self.eval_dataset = self.eval_dataset.shuffle(seed=seed)
        if n > 0:
            return self.eval_dataset.select(range(n))
        return self.eval_dataset

    def get_reward_funcs(self) -> list[RewardFunc]:
        return self.rubric.get_reward_funcs()

    def get_reward_weights(self) -> list[float]:
        return self.rubric.get_reward_weights()

    async def get_model_response(
        self,
        client: AsyncOpenAI,
        model: str,
        prompt: Messages,
        oai_tools: list[ChatCompletionToolParam] | None = None,
        sampling_args: SamplingArgs | None = None,
        message_type: MessageType | None = None,
        **kwargs,
    ) -> ModelResponse:
        """
        Get model response for a given prompt (chat or completion).

        Convenience function for wrapping (chat, completion) API calls.
        Returns special error messages for context length issues.
        """
        sampling_args = sampling_args or {}

        try:
            if message_type is None:
                message_type = self.message_type

            if message_type == "chat":
                assert isinstance(prompt, list)
                # Check if there are images to format
                images = kwargs.get("images")
                if images:
                    # Format multimodal messages
                    formatted_prompts = MultimodalHandler.format_openai_messages(
                        [prompt], [images]
                    )
                    prompt = formatted_prompts[0]

                if oai_tools:
                    response = await client.chat.completions.create(
                        model=model,
                        messages=prompt,  # type: ignore
                        tools=oai_tools,
                        **sampling_args,
                    )
                else:
                    response = await client.chat.completions.create(
                        model=model,
                        messages=prompt,  # type: ignore
                        **sampling_args,
                    )
                return response
            elif message_type == "completion":
                if oai_tools:
                    raise ValueError(
                        "oai_tools are not supported for completion tasks."
                    )
                assert isinstance(prompt, str)
                response = await client.completions.create(
                    model=model, prompt=prompt, **sampling_args
                )
                return response
        except Exception as e:
            self.logger.error(f"Error getting model response: {e} \n\nExiting...")
            raise e

    @abstractmethod
    async def rollout(
        self,
        client: AsyncOpenAI,
        model: str,
        prompt: Messages,
        answer: str = "",
        task: str = "default",
        info: Info | None = None,
        sampling_args: SamplingArgs | None = None,
        **kwargs,
    ) -> tuple[Messages, State]:
        """
        Run a rollout for a given prompt.
        Returns a tuple of (completion, state).
        """
        pass

    async def run_rollout_with_semaphore(
        self,
        semaphore: asyncio.Semaphore,
        client: AsyncOpenAI,
        model: str,
        prompt: Messages,
        answer: str = "",
        task: str = "default",
        info: Info | None = None,
        sampling_args: SamplingArgs | None = None,
        **kwargs,
    ) -> tuple[Messages, State]:
        """
        Run a rollout with a semaphore.
        """
        async with semaphore:
            return await self.rollout(
                client, model, prompt, answer, task, info, sampling_args, **kwargs
            )

    async def run_rollouts(
        self,
        client: AsyncOpenAI,
        model: str,
        prompts: list[Messages],
        answers: list[str],
        tasks: list[str],
        infos: list[Info],
        sampling_args: SamplingArgs | None = None,
        max_concurrent: int = -1,
        images: Optional[List[List[Image.Image]]] = None,
        **kwargs,
    ) -> list[tuple[Messages, State]]:
        """
        Run rollouts for a given list of prompts and return the completions.
        """
        from tqdm.asyncio import tqdm_asyncio

        # Handle images
        if images is None:
            images_list = [[] for _ in range(len(prompts))]
        else:
            images_list = images

        if max_concurrent > 0:
            semaphore = asyncio.Semaphore(max_concurrent)
            rollout_tasks = [
                self.run_rollout_with_semaphore(
                    semaphore,
                    client,
                    model,
                    prompt,
                    answer,
                    task,
                    info,
                    sampling_args,
                    images=img,
                    **kwargs,
                )
                for prompt, answer, task, info, img in zip(
                    prompts, answers, tasks, infos, images_list
                )
            ]
        else:
            rollout_tasks = [
                self.rollout(
                    client,
                    model,
                    prompt,
                    answer,
                    task,
                    info,
                    sampling_args,
                    images=img,
                    **kwargs,
                )
                for prompt, answer, task, info, img in zip(
                    prompts, answers, tasks, infos, images_list
                )
            ]
        return await tqdm_asyncio.gather(
            *rollout_tasks, total=len(prompts), desc=f"Running {len(prompts)} rollouts"
        )

    async def a_generate(
        self,
        inputs: GenerateInputs | Dataset | dict,
        client: AsyncOpenAI | None = None,
        model: str | None = None,
        sampling_args: SamplingArgs | None = None,
        score_rollouts: bool = True,
        max_concurrent: int = -1,
        **kwargs,
    ) -> GenerateOutputs:
        """
        Generate completions and rewards for a given set of inputs.
        """
        if isinstance(inputs, GenerateInputs):
            inputs = inputs.model_dump()
        # use class-level client and model if not provided
        if client is None:
            assert self.client is not None
            client = self.client
        if model is None:
            assert self.model is not None
            model = self.model
        gen_sampling_args = deepcopy(self.sampling_args)
        if sampling_args is not None:
            gen_sampling_args.update(sampling_args)

        # preprocess dataset or GenerateInputs to GenerateOutputs
        results_dict = {}
        if isinstance(inputs, Dataset):
            # Get all data at once to include transformed columns
            results_dict = deepcopy(inputs[:])
            # Handle info column specially to ensure mutable dicts
            if "info" in results_dict:
                results_dict["info"] = [
                    dict(item) if isinstance(item, dict) else item
                    for item in results_dict["info"]
                ]
        else:
            results_dict = {col: deepcopy(inputs[col]) for col in inputs}
        if "prompt" not in results_dict:
            raise ValueError("prompt column not found in inputs")
        if "answer" not in results_dict and "info" not in results_dict:
            raise ValueError("answer or info column must be found in inputs")
        if "answer" not in results_dict:
            results_dict["answer"] = [""] * len(results_dict["prompt"])
        if "task" not in results_dict:
            results_dict["task"] = ["default"] * len(results_dict["prompt"])
        if "info" not in results_dict:
            results_dict["info"] = [{}] * len(results_dict["prompt"])
        for i, info in enumerate(results_dict["info"]):
            if isinstance(info, str):
                info = json.loads(info)
            if self.oai_tools and "oai_tools" not in info:
                info["oai_tools"] = self.oai_tools

        # prepare GenerateOutputs and run rollouts
        results = GenerateOutputs(
            prompt=results_dict["prompt"],
            answer=results_dict["answer"],
            task=results_dict["task"],
            info=results_dict["info"],
            completion=[],
            state=[],
            reward=[],
            metrics={},
            images=results_dict.get("images"),
        )
        rollouts = await self.run_rollouts(
            prompts=results.prompt,
            answers=results.answer,
            tasks=results.task,
            infos=results.info,
            client=client,
            model=model,
            sampling_args=gen_sampling_args,
            max_concurrent=max_concurrent,
            images=results.images,
            **kwargs,
        )
        results.completion = [rollout[0] for rollout in rollouts]
        results.state = [rollout[1] for rollout in rollouts]
        if score_rollouts:
            rollout_scores = await self.rubric.score_rollouts(
                prompts=results.prompt,
                completions=results.completion,
                answers=results.answer,
                states=results.state,
                tasks=results.task,
                infos=results.info,
                apply_weights=True,
            )
            results.reward = rollout_scores.reward
            results.metrics = rollout_scores.metrics
        return results

    def generate(
        self,
        inputs: GenerateInputs | Dataset,
        client: AsyncOpenAI | OpenAI,
        model: str | None = None,
        sampling_args: SamplingArgs | None = None,
        score_rollouts: bool = True,
        max_concurrent: int = -1,
        **kwargs,
    ) -> GenerateOutputs:
        if isinstance(client, OpenAI):
            client = AsyncOpenAI(api_key=client.api_key, base_url=client.base_url)
        coro = self.a_generate(
            inputs,
            client,
            model,
            sampling_args,
            score_rollouts,
            max_concurrent,
            **kwargs,
        )

        # check if we're in existing event loop (e.g. Jupyter)
        try:
            loop = asyncio.get_running_loop()
            import nest_asyncio  # type: ignore

            nest_asyncio.apply()
            return loop.run_until_complete(coro)
        except RuntimeError:
            pass

        # script case: create new loop and executor
        executor = ThreadPoolExecutor(max_workers=self.max_workers)
        loop = asyncio.new_event_loop()
        try:
            loop.set_default_executor(executor)
            asyncio.set_event_loop(loop)
            return loop.run_until_complete(coro)
        finally:
            loop.close()
            asyncio.set_event_loop(None)
            # shutdown the executor to prevent thread leaks
            executor.shutdown(wait=False)

<<<<<<< HEAD
    def process_chat_format(
        self,
        prompt: List[ChatMessage],
        images: Optional[List[Image.Image]],
        completion: List[ChatMessage],
        processing_class: Any,
        mask_env_responses: bool = False,
    ) -> Tuple[List[int], List[int], List[int], List[int], dict[str, Any]]:
        """
        Process chat format conversations using incremental prefixes.

        Logic:
        1. For each step, tokenize conversation prefix (prompt + completion[:i])
        2. Calculate token differences between steps to get individual message tokens
        3. Apply masking for intermediate responses if needed

        Returns:
            prompt_ids, prompt_mask, completion_ids, completion_mask, remaining_inputs
        """
        completion_ids = []
        completion_mask = []
        remaining_inputs = {}

        if images:
            # Handle multimodal case with processor
            assert not isinstance(processing_class, PreTrainedTokenizerBase)
            prompt_text = processing_class.apply_chat_template(
                prompt, tokenize=False, add_generation_prompt=True
            )
            assert isinstance(prompt_text, str)
            inputs = processing_class(
                text=prompt_text, images=images, return_tensors="pt"
            )
            remaining_inputs = {
                k: v
                for k, v in inputs.items()
                if k not in ["input_ids", "attention_mask"]
            }
            prev_ids = inputs.input_ids[0].tolist()
            prompt_ids = prev_ids
            prompt_mask = [0] * len(prompt_ids)

            for i, msg in enumerate(completion):
                conversation_prefix = prompt + completion[: i + 1]
                prefix_text = processing_class.apply_chat_template(
                    conversation_prefix,
                    tokenize=False,
                    add_generation_prompt=False,
                )
                assert isinstance(prefix_text, str), (
                    f"Expected string from apply_chat_template, got {type(prefix_text)}"
                )
                current_ids = (
                    processing_class(
                        text=prefix_text, images=images, return_tensors="pt"
                    )
                    .input_ids[0]
                    .tolist()
                )
                assert current_ids[: len(prev_ids) - 1] == prev_ids[:-1], (
                    f"Tokenization difference in chat format. Current ids: {current_ids[: len(prev_ids) - 1]}, previous ids: {prev_ids[:-1]}"
                )
                new_tokens = current_ids[len(prev_ids) :]
                assert len(new_tokens) > 0, (
                    f"No new tokens in chat format. Current ids: {current_ids}, previous ids: {prev_ids}"
                )
                completion_ids.extend(new_tokens)

                if msg["role"] == "assistant":
                    msg_mask = [1] * len(new_tokens)
                elif msg["role"] != "assistant" and mask_env_responses:
                    msg_mask = [0] * len(new_tokens)
                else:
                    msg_mask = [1] * len(new_tokens)

                completion_mask.extend(msg_mask)
                prev_ids = current_ids
        else:
            # Handle text-only case with tokenizer
            assert isinstance(processing_class, PreTrainedTokenizerBase)
            # tokenize just the prompt
            prompt_text = processing_class.apply_chat_template(
                prompt,  # type: ignore
                tokenize=False,
                add_generation_prompt=True,
            )
            assert isinstance(prompt_text, str)
            prompt_ids = processing_class.encode(prompt_text)
            prompt_mask = [0] * len(prompt_ids)

            # track completion tokens and masks by processing incrementally
            completion_ids = []
            completion_mask = []

            # previous tokenization (starts with just prompt)
            prev_ids = prompt_ids

            # process each completion message incrementally
            for i, msg in enumerate(completion):
                # create conversation prefix: prompt + completion[:i+1]
                conversation_prefix = prompt + completion[: i + 1]

                # tokenize the full prefix
                prefix_text = processing_class.apply_chat_template(
                    conversation_prefix,  # type: ignore
                    tokenize=False,
                    add_generation_prompt=False,
                )
                assert isinstance(prefix_text, str), (
                    f"Expected string from apply_chat_template, got {type(prefix_text)}"
                )
                current_ids = processing_class.encode(prefix_text)
                assert current_ids[: len(prev_ids) - 1] == prev_ids[:-1], (
                    f"Tokenization difference in chat format. Current ids: {current_ids[: len(prev_ids) - 1]}, previous ids: {prev_ids[:-1]}"
                )

                # add new tokens to completion tokens
                new_tokens = current_ids[len(prev_ids) :]
                assert len(new_tokens) > 0, (
                    f"No new tokens in chat format. Current ids: {current_ids}, previous ids: {prev_ids}"
                )
                completion_ids.extend(new_tokens)

                # create mask
                if msg["role"] == "assistant":
                    msg_mask = [1] * len(new_tokens)
                elif msg["role"] != "assistant" and mask_env_responses:
                    # mask intermediate 'user' and/or 'tool' messages
                    msg_mask = [0] * len(new_tokens)
                else:
                    # default to not masking
                    msg_mask = [1] * len(new_tokens)

                completion_mask.extend(msg_mask)
                # update previous tokenization for next iteration
                prev_ids = current_ids
                assert len(completion_ids) == len(completion_mask), (
                    f"Length mismatch in chat format. \
Completion ids: {completion_ids}, completion mask: {completion_mask}. \
This often occurs with models whose tokenizer chat templates discard <think> tokens \
from previous turns, such as Qwen3 or DeepSeek-R1-Distill models. \
For Qwen3 models, you may want to replace the chat template with the Qwen2.5 chat template. \
Model copies with swapped templates are available here: https://huggingface.co/collections/willcb/qwen3-68434f4883925bfdb4570ee5"
                )

        return (
            prompt_ids,
            prompt_mask,
            completion_ids,
            completion_mask,
            remaining_inputs,
        )

    def process_completion_format(
        self, prompt: str, completion: str, processing_class: "PreTrainedTokenizerBase"
    ) -> Tuple[List[int], List[int], List[int], List[int]]:
        """
        Process completion format text.

        Logic:
        1. Tokenize prompt separately to get boundary
        2. Tokenize completion
        3. Create masks (prompt mask all 1s, completion mask handles EOS)

        Returns:
            prompt_ids, prompt_mask, completion_ids, completion_mask
        """
        # Tokenize prompt
        prompt_ids = processing_class.encode(prompt)
        prompt_mask = [0] * len(prompt_ids)

        # Tokenize completion
        completion_ids = processing_class.encode(completion)
        completion_mask = [1] * len(completion_ids)

        return prompt_ids, prompt_mask, completion_ids, completion_mask

    def process_env_results(
        self,
        prompts: List[Messages],
        images: Optional[List[List[Image.Image]]],
        completions: List[Messages],
        states: List[State],
        rewards: List[float],
        processing_class: Any,
        max_seq_len: int = -1,
        mask_env_responses: bool = False,
        mask_truncated_completions: bool = False,
        zero_truncated_completions: bool = False,
    ) -> ProcessedOutputs:
        """
        Main tokenization pipeline that handles both chat and completion formats.

        Returns:
            Dict with prompt_ids, prompt_mask, completion_ids, completion_mask, rewards, remaining_inputs
        """
        # Determine format from first prompt
        is_chat_format = isinstance(prompts[0], list)

        all_prompt_ids = []
        all_prompt_masks = []
        all_completion_ids = []
        all_completion_masks = []
        all_completion_logprobs = []
        all_rewards = []
        all_remaining_inputs = []

        input_images = images or [None] * len(prompts)

        for i, (prompt, img, completion, state, reward) in enumerate(
            zip(prompts, input_images, completions, states, rewards)
        ):
            # Format-specific processing
            if is_chat_format:
                assert isinstance(prompt, list) and isinstance(completion, list)
                (
                    prompt_ids,
                    prompt_mask,
                    completion_ids,
                    completion_mask,
                    remaining_inputs,
                ) = self.process_chat_format(
                    prompt, img, completion, processing_class, mask_env_responses
                )
            else:
                if img is not None:
                    raise NotImplementedError(
                        "Multi-modal training is not supported with completion formats yet"
                    )
                assert isinstance(prompt, str) and isinstance(completion, str)
                prompt_ids, prompt_mask, completion_ids, completion_mask = (
                    self.process_completion_format(prompt, completion, processing_class)
                )
                remaining_inputs = {}

            is_truncated = False
            if max_seq_len > 0 and len(prompt_ids) + len(completion_ids) > max_seq_len:
                if len(prompt_ids) > max_seq_len:
                    prompt_ids = prompt_ids[:max_seq_len]
                    prompt_mask = prompt_mask[:max_seq_len]
                completion_ids = completion_ids[: max_seq_len - len(prompt_ids)]
                completion_mask = completion_mask[: max_seq_len - len(prompt_ids)]
                is_truncated = True
                assert len(prompt_ids) + len(completion_ids) <= max_seq_len, (
                    f"Prompt length: {len(prompt_ids)}, completion length: {len(completion_ids)}, max_seq_len: {max_seq_len}"
                )
            if is_truncated and mask_truncated_completions:
                completion_mask = [0] * len(completion_ids)
            assert len(prompt_ids) == len(prompt_mask), (
                f"Prompt ids: {len(prompt_ids)}, prompt mask: {len(prompt_mask)}"
            )
            assert len(completion_ids) == len(completion_mask), (
                f"Completion ids: {len(completion_ids)}, completion mask: {len(completion_mask)}"
            )
            all_prompt_ids.append(prompt_ids)
            all_prompt_masks.append(prompt_mask)
            all_completion_ids.append(completion_ids)
            all_completion_masks.append(completion_mask)
            all_completion_logprobs.append([0.0] * len(completion_ids))
            all_remaining_inputs.append(remaining_inputs)
            if zero_truncated_completions and is_truncated:
                all_rewards.append(0.0)
            else:
                all_rewards.append(reward)

        return ProcessedOutputs(
            prompt_ids=all_prompt_ids,
            prompt_mask=all_prompt_masks,
            completion_ids=all_completion_ids,
            completion_mask=all_completion_masks,
            completion_logprobs=all_completion_logprobs,
            rewards=all_rewards,
            remaining_inputs=all_remaining_inputs,
        )

=======
>>>>>>> 828125a3
    def parse_chat_completion_logprobs(
        self, chat_completion: ChatCompletion
    ) -> list[float]:
        """Parses the completion logprobs from a vLLM chat completion"""
        assert len(chat_completion.choices) == 1, (
            "Response should always have one choice"
        )
        assert chat_completion.choices[0].logprobs is not None, (
            "Logprobs should not be None. Make sure to set logprobs=True in the extra body when making the request to /v1/chat/completions"
        )
        assert chat_completion.choices[0].logprobs.content is not None, (
            "Logprob content should not be None. Make sure to set logprobs=True in the extra body when making the request to /v1/chat/completions"
        )
        logprobs = [
            logprob.logprob for logprob in chat_completion.choices[0].logprobs.content
        ]
        return logprobs

    def parse_completion_logprobs(self, completion: Completion) -> list[float]:
        """Parses the completion logprobs from a vLLM chat completion"""
        assert len(completion.choices) == 1, "Response should always have one choice"
        assert completion.choices[0].logprobs is not None, (
            "Logprobs should not be None. Make sure to set logprobs=True in the extra body when making the request to /v1/completions"
        )
        assert completion.choices[0].logprobs.token_logprobs is not None, (
            "Logprob token_logprobs should not be None. Make sure to set logprobs=True in the extra body when making the request to /v1/completions"
        )
        return completion.choices[0].logprobs.token_logprobs

    def parse_chat_completion_tokens(
        self, chat_completion: ChatCompletion
    ) -> list[int]:
        """Parses the output token ids from a list of chat completions returned by vLLM OAI server."""
        assert len(chat_completion.choices) == 1, (
            "Response should always have one choice"
        )
        assert chat_completion.choices[0].logprobs is not None, (
            "Logprobs should not be None. Make sure to set logprobs=True in the extra body when making the request to /v1/chat/completions"
        )
        assert chat_completion.choices[0].logprobs.content is not None, (
            "Logprob content should not be None. Make sure to set logprobs=True in the extra body when making the request to /v1/chat/completions"
        )
        tokens = [
            # tokens are token_id:<int> because we request `return_tokens_as_token_ids` from vllm in GRPOTrainer
            int(token.token.split(":")[-1])
            for token in chat_completion.choices[0].logprobs.content
        ]
        return tokens

    def parse_completion_tokens(self, completion: Completion) -> list[int]:
        """Parses the output token ids from a list of chat completions returned by vLLM OAI server."""
        assert len(completion.choices) == 1, "Response should always have one choice"
        assert completion.choices[0].logprobs is not None, (
            "Logprobs should not be None. Make sure to set logprobs=True in the extra body when making the request to /v1/completions"
        )
        assert completion.choices[0].logprobs.tokens is not None, (
            "Logprob tokens should not be None. Make sure to set logprobs=True in the extra body when making the request to /v1/completions"
        )
        tokens = [
            # tokens are token_id:<int> because we request `return_tokens_as_token_ids` from vllm in GRPOTrainer
            int(token.split(":")[-1])
            for token in completion.choices[0].logprobs.tokens
        ]
        return tokens

    def process_chat_format_vllm(
        self,
        prompt: list[ChatMessage],
        completion: list[ChatMessage],
        state: State,
        processing_class: "PreTrainedTokenizerBase",
        mask_env_responses: bool = False,
<<<<<<< HEAD
        images: Optional[List[Image.Image]] = None,
    ) -> Tuple[List[int], List[int], List[int], List[int], List[float]]:
=======
    ) -> tuple[list[int], list[int], list[int], list[int], list[float]]:
>>>>>>> 828125a3
        """
        Process chat format conversations using incremental prefixes.
        """
        responses = state["responses"]
        responses_idx = 0
        zipped = []
        for turn in completion:
            if turn["role"] == "assistant":
                zipped.append((turn, responses[responses_idx]))
                responses_idx += 1
            else:
                zipped.append((turn, None))
        assert len(responses) == responses_idx, "Responses not fully consumed"
        assert len(zipped) == len(completion), "Length mismatch"
        if images:
            # Handle multimodal case with processor
            assert not isinstance(processing_class, PreTrainedTokenizerBase)
            prompt_text = processing_class.apply_chat_template(
                prompt, tokenize=False, add_generation_prompt=True
            )
            assert isinstance(prompt_text, str)
            inputs = processing_class(
                text=prompt_text, images=images, return_tensors="pt"
            )
            prompt_ids = inputs.input_ids[0].tolist()
        else:
            # Regular tokenizer case
            prompt_ids: list[int] = processing_class.apply_chat_template(
                conversation=prompt,  # type: ignore
                add_generation_prompt=True,
            )
        messages_consumed = deepcopy(prompt)
        prompt_mask: list[int] = [0] * len(prompt_ids)
        completion_ids: list[int] = []
        completion_mask: list[int] = []
        completion_logprobs: list[float] = []
        i = 0
        while i < len(zipped):
            message, response = zipped[i]
            # assistant case -- use response
            if message["role"] == "assistant":
                assert response is not None, "Response should not be None"
                completion_turn_ids = self.parse_chat_completion_tokens(response)
                completion_turn_mask = [1] * len(completion_turn_ids)
                completion_turn_logprobs = self.parse_chat_completion_logprobs(response)
                completion_ids.extend(completion_turn_ids)
                completion_mask.extend(completion_turn_mask)
                completion_logprobs.extend(completion_turn_logprobs)
                messages_consumed.append(message)
                i += 1
            # user/tool case -- use message
            else:
                assert message["role"] == "user" or message["role"] == "tool"
                # Collect all consecutive non-assistant messages
                consecutive_messages = [message]
                j = i + 1
                while j < len(zipped) and zipped[j][0]["role"] != "assistant":
                    consecutive_messages.append(zipped[j][0])
                    j += 1
                token_prefix: list[int] = processing_class.apply_chat_template(
                    conversation=messages_consumed  # type: ignore
                )
                token_prefix_with_turn: list[int] = (
                    processing_class.apply_chat_template(
                        conversation=messages_consumed + consecutive_messages,  # type: ignore
                    )
                )
                assert token_prefix_with_turn[: len(token_prefix)] == token_prefix, (
                    f"Token prefix mismatch. Token prefix: {token_prefix}, token prefix with turn: {token_prefix_with_turn}"
                )
                completion_turn_ids = token_prefix_with_turn[len(token_prefix) :]
                if mask_env_responses:
                    completion_turn_mask = [0] * len(completion_turn_ids)
                else:
                    completion_turn_mask = [1] * len(completion_turn_ids)
                completion_turn_logprobs = [0.0] * len(completion_turn_ids)
                completion_ids.extend(completion_turn_ids)
                completion_mask.extend(completion_turn_mask)
                completion_logprobs.extend(completion_turn_logprobs)
                messages_consumed.extend(consecutive_messages)
                i = j
        return (
            prompt_ids,
            prompt_mask,
            completion_ids,
            completion_mask,
            completion_logprobs,
        )

    def process_completion_format_vllm(
        self,
        prompt: str,
        completion: str,
        state: State,
        processing_class: "PreTrainedTokenizerBase",
        mask_env_responses: bool = False,
    ) -> tuple[list[int], list[int], list[int], list[int], list[float]]:
        """
        Process completion format conversations using incremental prefixes.
        """
        responses: list[Completion] = state["responses"]
        responses_start_idx: list[int] = state["responses_start_idx"]
        assert len(responses) == len(responses_start_idx), (
            "Should have an index for each completion response"
        )

        idx = 0
        zipped: list[tuple[str, Completion | None]] = []
        for response, response_start_idx in zip(responses, responses_start_idx):
            if response_start_idx > idx:
                # non-model-generated section
                zipped.append((completion[idx:response_start_idx], None))
            response_text = response.choices[0].text or ""
            zipped.append((response_text, response))
            idx = response_start_idx + len(response_text)
        assert idx == len(completion), "Completion not fully consumed"

        prompt_ids: list[int] = processing_class.encode(prompt)
        rollout_consumed = prompt
        prompt_mask: list[int] = [0] * len(prompt_ids)
        completion_ids: list[int] = []
        completion_mask: list[int] = []
        completion_logprobs: list[float] = []
        i = 0
        while i < len(zipped):
            text, response = zipped[i]
            # model-generated case -- use response
            if response is not None:
                completion_turn_ids = self.parse_completion_tokens(response)
                completion_turn_mask = [1] * len(completion_turn_ids)
                completion_turn_logprobs = self.parse_completion_logprobs(response)
                completion_ids.extend(completion_turn_ids)
                completion_mask.extend(completion_turn_mask)
                completion_logprobs.extend(completion_turn_logprobs)
                rollout_consumed += text
                i += 1
            # non-model-generated (user/tool case) -- use text
            else:
                token_prefix: list[int] = processing_class.encode(rollout_consumed)
                token_prefix_with_turn: list[int] = processing_class.encode(
                    rollout_consumed + text
                )
                assert token_prefix_with_turn[: len(token_prefix)] == token_prefix, (
                    f"Token prefix mismatch. Token prefix: {token_prefix}, token prefix with turn: {token_prefix_with_turn}"
                )
                completion_turn_ids = token_prefix_with_turn[len(token_prefix) :]
                if mask_env_responses:
                    completion_turn_mask = [0] * len(completion_turn_ids)
                else:
                    completion_turn_mask = [1] * len(completion_turn_ids)
                completion_turn_logprobs = [0.0] * len(completion_turn_ids)
                completion_ids.extend(completion_turn_ids)
                completion_mask.extend(completion_turn_mask)
                completion_logprobs.extend(completion_turn_logprobs)
                rollout_consumed += text
                i += 1
        return (
            prompt_ids,
            prompt_mask,
            completion_ids,
            completion_mask,
            completion_logprobs,
        )

    def process_env_results_vllm(
        self,
        prompts: list[Messages],
        completions: list[Messages],
        states: list[State],
        rewards: list[float],
        processing_class: "PreTrainedTokenizerBase",
        max_seq_len: int = -1,
        mask_env_responses: bool = False,
        mask_truncated_completions: bool = False,
        zero_truncated_completions: bool = False,
        images: Optional[List[List[Image.Image]]] = None,
    ) -> ProcessedOutputs:
        """
        Process results with vLLM tokens/logprobs.
        """
        # Determine format from first prompt
        # TODO: why not from self.message_type?
        is_chat_format = isinstance(prompts[0], list)

        all_prompt_ids = []
        all_prompt_masks = []
        all_completion_ids = []
        all_completion_masks = []
        all_completion_logprobs = []
        all_rewards = []
        # Handle images list
        input_images = images if images is not None else [[] for _ in prompts]

        for i, (prompt, completion, state, reward, img) in enumerate(
            zip(prompts, completions, states, rewards, input_images)
        ):
            # Format-specific processing
            if is_chat_format:
                assert isinstance(prompt, list) and isinstance(completion, list)
                (
                    prompt_ids,
                    prompt_mask,
                    completion_ids,
                    completion_mask,
                    completion_logprobs,
                ) = self.process_chat_format_vllm(
                    prompt, completion, state, processing_class, mask_env_responses, img
                )
            else:
                assert isinstance(prompt, str) and isinstance(completion, str)
                (
                    prompt_ids,
                    prompt_mask,
                    completion_ids,
                    completion_mask,
                    completion_logprobs,
                ) = self.process_completion_format_vllm(
                    prompt, completion, state, processing_class, mask_env_responses
                )
<<<<<<< HEAD
                completion_logprobs = [0.0] * len(completion_ids)
=======
>>>>>>> 828125a3
            is_truncated = False
            if max_seq_len > 0 and len(prompt_ids) + len(completion_ids) > max_seq_len:
                if len(prompt_ids) > max_seq_len:
                    prompt_ids = prompt_ids[:max_seq_len]
                    prompt_mask = prompt_mask[:max_seq_len]
                completion_ids = completion_ids[: max_seq_len - len(prompt_ids)]
                completion_mask = completion_mask[: max_seq_len - len(prompt_ids)]
                completion_logprobs = completion_logprobs[
                    : max_seq_len - len(prompt_ids)
                ]
                is_truncated = True
            if is_truncated and mask_truncated_completions:
                completion_mask = [0] * len(completion_ids)
            assert len(prompt_ids) == len(prompt_mask), (
                f"Prompt ids: {len(prompt_ids)}, prompt mask: {len(prompt_mask)}"
            )
            assert len(completion_ids) == len(completion_mask), (
                f"Completion ids: {len(completion_ids)}, completion mask: {len(completion_mask)}"
            )
            all_prompt_ids.append(prompt_ids)
            all_prompt_masks.append(prompt_mask)
            all_completion_ids.append(completion_ids)
            all_completion_masks.append(completion_mask)
            all_completion_logprobs.append(completion_logprobs)
            if zero_truncated_completions and is_truncated:
                all_rewards.append(0.0)
            else:
                all_rewards.append(reward)
        return ProcessedOutputs(
            prompt_ids=all_prompt_ids,
            prompt_mask=all_prompt_masks,
            completion_ids=all_completion_ids,
            completion_mask=all_completion_masks,
            completion_logprobs=all_completion_logprobs,
            rewards=all_rewards,
            remaining_inputs=[],
        )

    # alias for process_env_results_vllm
    process_env_results = process_env_results_vllm

    # Evaluation and dataset generation
    def evaluate(
        self,
        client: AsyncOpenAI | OpenAI,
        model: str,
        sampling_args: SamplingArgs | None = None,
        num_examples: int = -1,
        rollouts_per_example: int = 1,
        score_rollouts: bool = True,
        max_concurrent: int = -1,
        **kwargs,
    ) -> GenerateOutputs:
        """
        Evaluate model on the Environment evaluation dataset.
        """
        if self.eval_dataset is None:
            self.logger.info("eval_dataset is not set, falling back to train dataset")
            assert self.dataset is not None
            inputs = self.get_dataset(n=num_examples)
        else:
            inputs = self.get_eval_dataset(n=num_examples)
        assert inputs is not None, "No dataset found"
        if rollouts_per_example > 1:
            inputs = inputs.repeat(rollouts_per_example)

        results = self.generate(
            inputs,
            client,
            model,
            sampling_args,
            score_rollouts,
            max_concurrent,
            **kwargs,
        )
        return results

    def _sanitize_tool_calls(self, completion: Messages) -> Messages:
        """
        Sanitize tool calls from a completion.
        """

        assert isinstance(completion, list)
        sanitized_completion = []
        for m in completion:
            if "tool_calls" in m:
                new_m = {
                    "role": m["role"],
                    "content": m.get("content", ""),
                    "tool_calls": [
                        json.dumps(tc.model_dump())  # type: ignore
                        for tc in m.get("tool_calls", [])
                    ],
                }
                sanitized_completion.append(new_m)
            else:
                sanitized_completion.append(m)
        return sanitized_completion

    def make_dataset(
        self,
        results: GenerateOutputs,
        push_to_hub: bool = False,
        hub_name: str | None = None,
        state_columns: list[str] | None = None,
        **kwargs,
    ) -> Dataset:
        """
        Make a dataset from the evaluation results.

        Normalizes multimodal messages and extracts images to a separate column.
        """
        state_columns = state_columns or []

        if push_to_hub and hub_name is None:
            raise ValueError("hub_name must be provided if push_to_hub is True")

        cols = ["prompt", "completion", "answer", "info", "task", "reward"]

        results_dict = {
            "prompt": results.prompt,
            "completion": [],
            "answer": results.answer,
            "info": results.info,
            "task": results.task,
            "reward": results.reward,
        }
        for i in range(len(results.completion)):
            results_dict["completion"].append(
                self._sanitize_tool_calls(results.completion[i])
            )
        results_dict.update(results.metrics)
        cols.extend(results.metrics.keys())
        if results.state[0] is not None:
            for col in state_columns:
                if col in results.state[0]:
                    results_dict[col] = [state[col] for state in results.state]
                    cols.append(col)
                else:
                    self.logger.warning(
                        f"Column {col} not found in state, skipping from dataset."
                    )
        dataset = Dataset.from_dict({col: results_dict[col] for col in cols})
        if push_to_hub:
            assert hub_name is not None
            dataset.push_to_hub(hub_name)
        return dataset<|MERGE_RESOLUTION|>--- conflicted
+++ resolved
@@ -4,11 +4,7 @@
 from abc import ABC, abstractmethod
 from concurrent.futures import ThreadPoolExecutor
 from copy import deepcopy
-<<<<<<< HEAD
-from typing import TYPE_CHECKING, Any, Callable, List, Literal, Optional, Tuple
-=======
-from typing import TYPE_CHECKING, Literal
->>>>>>> 828125a3
+from typing import TYPE_CHECKING, Callable, Literal, Optional
 
 from datasets import Dataset
 from openai import AsyncOpenAI, OpenAI
@@ -66,12 +62,9 @@
         self.oai_tools: list[ChatCompletionToolParam] | None = oai_tools
         self.system_prompt = system_prompt
         self.few_shot = few_shot
-<<<<<<< HEAD
         self.data_collator = data_collator
-=======
         self.parser = parser or Parser()
         self.rubric = rubric or Rubric()
->>>>>>> 828125a3
 
         if self.message_type == "chat":
             if dataset is not None:
@@ -96,7 +89,6 @@
             self.dataset = dataset
             self.eval_dataset = eval_dataset
 
-<<<<<<< HEAD
         # Apply data collator if provided
         if self.data_collator is not None:
             # Use set_transform for on-the-fly transformation to avoid PIL serialization
@@ -104,11 +96,6 @@
                 self.dataset.set_transform(self.data_collator)
             if self.eval_dataset is not None:
                 self.eval_dataset.set_transform(self.data_collator)
-
-        self.parser = parser
-        self.rubric = rubric
-=======
->>>>>>> 828125a3
         self.sampling_args = {"n": 1, "extra_body": {}}
         if sampling_args is not None:
             # merge extra_body if provided
@@ -314,7 +301,7 @@
         infos: list[Info],
         sampling_args: SamplingArgs | None = None,
         max_concurrent: int = -1,
-        images: Optional[List[List[Image.Image]]] = None,
+        images: Optional[list[list[Image.Image]]] = None,
         **kwargs,
     ) -> list[tuple[Messages, State]]:
         """
@@ -508,284 +495,6 @@
             # shutdown the executor to prevent thread leaks
             executor.shutdown(wait=False)
 
-<<<<<<< HEAD
-    def process_chat_format(
-        self,
-        prompt: List[ChatMessage],
-        images: Optional[List[Image.Image]],
-        completion: List[ChatMessage],
-        processing_class: Any,
-        mask_env_responses: bool = False,
-    ) -> Tuple[List[int], List[int], List[int], List[int], dict[str, Any]]:
-        """
-        Process chat format conversations using incremental prefixes.
-
-        Logic:
-        1. For each step, tokenize conversation prefix (prompt + completion[:i])
-        2. Calculate token differences between steps to get individual message tokens
-        3. Apply masking for intermediate responses if needed
-
-        Returns:
-            prompt_ids, prompt_mask, completion_ids, completion_mask, remaining_inputs
-        """
-        completion_ids = []
-        completion_mask = []
-        remaining_inputs = {}
-
-        if images:
-            # Handle multimodal case with processor
-            assert not isinstance(processing_class, PreTrainedTokenizerBase)
-            prompt_text = processing_class.apply_chat_template(
-                prompt, tokenize=False, add_generation_prompt=True
-            )
-            assert isinstance(prompt_text, str)
-            inputs = processing_class(
-                text=prompt_text, images=images, return_tensors="pt"
-            )
-            remaining_inputs = {
-                k: v
-                for k, v in inputs.items()
-                if k not in ["input_ids", "attention_mask"]
-            }
-            prev_ids = inputs.input_ids[0].tolist()
-            prompt_ids = prev_ids
-            prompt_mask = [0] * len(prompt_ids)
-
-            for i, msg in enumerate(completion):
-                conversation_prefix = prompt + completion[: i + 1]
-                prefix_text = processing_class.apply_chat_template(
-                    conversation_prefix,
-                    tokenize=False,
-                    add_generation_prompt=False,
-                )
-                assert isinstance(prefix_text, str), (
-                    f"Expected string from apply_chat_template, got {type(prefix_text)}"
-                )
-                current_ids = (
-                    processing_class(
-                        text=prefix_text, images=images, return_tensors="pt"
-                    )
-                    .input_ids[0]
-                    .tolist()
-                )
-                assert current_ids[: len(prev_ids) - 1] == prev_ids[:-1], (
-                    f"Tokenization difference in chat format. Current ids: {current_ids[: len(prev_ids) - 1]}, previous ids: {prev_ids[:-1]}"
-                )
-                new_tokens = current_ids[len(prev_ids) :]
-                assert len(new_tokens) > 0, (
-                    f"No new tokens in chat format. Current ids: {current_ids}, previous ids: {prev_ids}"
-                )
-                completion_ids.extend(new_tokens)
-
-                if msg["role"] == "assistant":
-                    msg_mask = [1] * len(new_tokens)
-                elif msg["role"] != "assistant" and mask_env_responses:
-                    msg_mask = [0] * len(new_tokens)
-                else:
-                    msg_mask = [1] * len(new_tokens)
-
-                completion_mask.extend(msg_mask)
-                prev_ids = current_ids
-        else:
-            # Handle text-only case with tokenizer
-            assert isinstance(processing_class, PreTrainedTokenizerBase)
-            # tokenize just the prompt
-            prompt_text = processing_class.apply_chat_template(
-                prompt,  # type: ignore
-                tokenize=False,
-                add_generation_prompt=True,
-            )
-            assert isinstance(prompt_text, str)
-            prompt_ids = processing_class.encode(prompt_text)
-            prompt_mask = [0] * len(prompt_ids)
-
-            # track completion tokens and masks by processing incrementally
-            completion_ids = []
-            completion_mask = []
-
-            # previous tokenization (starts with just prompt)
-            prev_ids = prompt_ids
-
-            # process each completion message incrementally
-            for i, msg in enumerate(completion):
-                # create conversation prefix: prompt + completion[:i+1]
-                conversation_prefix = prompt + completion[: i + 1]
-
-                # tokenize the full prefix
-                prefix_text = processing_class.apply_chat_template(
-                    conversation_prefix,  # type: ignore
-                    tokenize=False,
-                    add_generation_prompt=False,
-                )
-                assert isinstance(prefix_text, str), (
-                    f"Expected string from apply_chat_template, got {type(prefix_text)}"
-                )
-                current_ids = processing_class.encode(prefix_text)
-                assert current_ids[: len(prev_ids) - 1] == prev_ids[:-1], (
-                    f"Tokenization difference in chat format. Current ids: {current_ids[: len(prev_ids) - 1]}, previous ids: {prev_ids[:-1]}"
-                )
-
-                # add new tokens to completion tokens
-                new_tokens = current_ids[len(prev_ids) :]
-                assert len(new_tokens) > 0, (
-                    f"No new tokens in chat format. Current ids: {current_ids}, previous ids: {prev_ids}"
-                )
-                completion_ids.extend(new_tokens)
-
-                # create mask
-                if msg["role"] == "assistant":
-                    msg_mask = [1] * len(new_tokens)
-                elif msg["role"] != "assistant" and mask_env_responses:
-                    # mask intermediate 'user' and/or 'tool' messages
-                    msg_mask = [0] * len(new_tokens)
-                else:
-                    # default to not masking
-                    msg_mask = [1] * len(new_tokens)
-
-                completion_mask.extend(msg_mask)
-                # update previous tokenization for next iteration
-                prev_ids = current_ids
-                assert len(completion_ids) == len(completion_mask), (
-                    f"Length mismatch in chat format. \
-Completion ids: {completion_ids}, completion mask: {completion_mask}. \
-This often occurs with models whose tokenizer chat templates discard <think> tokens \
-from previous turns, such as Qwen3 or DeepSeek-R1-Distill models. \
-For Qwen3 models, you may want to replace the chat template with the Qwen2.5 chat template. \
-Model copies with swapped templates are available here: https://huggingface.co/collections/willcb/qwen3-68434f4883925bfdb4570ee5"
-                )
-
-        return (
-            prompt_ids,
-            prompt_mask,
-            completion_ids,
-            completion_mask,
-            remaining_inputs,
-        )
-
-    def process_completion_format(
-        self, prompt: str, completion: str, processing_class: "PreTrainedTokenizerBase"
-    ) -> Tuple[List[int], List[int], List[int], List[int]]:
-        """
-        Process completion format text.
-
-        Logic:
-        1. Tokenize prompt separately to get boundary
-        2. Tokenize completion
-        3. Create masks (prompt mask all 1s, completion mask handles EOS)
-
-        Returns:
-            prompt_ids, prompt_mask, completion_ids, completion_mask
-        """
-        # Tokenize prompt
-        prompt_ids = processing_class.encode(prompt)
-        prompt_mask = [0] * len(prompt_ids)
-
-        # Tokenize completion
-        completion_ids = processing_class.encode(completion)
-        completion_mask = [1] * len(completion_ids)
-
-        return prompt_ids, prompt_mask, completion_ids, completion_mask
-
-    def process_env_results(
-        self,
-        prompts: List[Messages],
-        images: Optional[List[List[Image.Image]]],
-        completions: List[Messages],
-        states: List[State],
-        rewards: List[float],
-        processing_class: Any,
-        max_seq_len: int = -1,
-        mask_env_responses: bool = False,
-        mask_truncated_completions: bool = False,
-        zero_truncated_completions: bool = False,
-    ) -> ProcessedOutputs:
-        """
-        Main tokenization pipeline that handles both chat and completion formats.
-
-        Returns:
-            Dict with prompt_ids, prompt_mask, completion_ids, completion_mask, rewards, remaining_inputs
-        """
-        # Determine format from first prompt
-        is_chat_format = isinstance(prompts[0], list)
-
-        all_prompt_ids = []
-        all_prompt_masks = []
-        all_completion_ids = []
-        all_completion_masks = []
-        all_completion_logprobs = []
-        all_rewards = []
-        all_remaining_inputs = []
-
-        input_images = images or [None] * len(prompts)
-
-        for i, (prompt, img, completion, state, reward) in enumerate(
-            zip(prompts, input_images, completions, states, rewards)
-        ):
-            # Format-specific processing
-            if is_chat_format:
-                assert isinstance(prompt, list) and isinstance(completion, list)
-                (
-                    prompt_ids,
-                    prompt_mask,
-                    completion_ids,
-                    completion_mask,
-                    remaining_inputs,
-                ) = self.process_chat_format(
-                    prompt, img, completion, processing_class, mask_env_responses
-                )
-            else:
-                if img is not None:
-                    raise NotImplementedError(
-                        "Multi-modal training is not supported with completion formats yet"
-                    )
-                assert isinstance(prompt, str) and isinstance(completion, str)
-                prompt_ids, prompt_mask, completion_ids, completion_mask = (
-                    self.process_completion_format(prompt, completion, processing_class)
-                )
-                remaining_inputs = {}
-
-            is_truncated = False
-            if max_seq_len > 0 and len(prompt_ids) + len(completion_ids) > max_seq_len:
-                if len(prompt_ids) > max_seq_len:
-                    prompt_ids = prompt_ids[:max_seq_len]
-                    prompt_mask = prompt_mask[:max_seq_len]
-                completion_ids = completion_ids[: max_seq_len - len(prompt_ids)]
-                completion_mask = completion_mask[: max_seq_len - len(prompt_ids)]
-                is_truncated = True
-                assert len(prompt_ids) + len(completion_ids) <= max_seq_len, (
-                    f"Prompt length: {len(prompt_ids)}, completion length: {len(completion_ids)}, max_seq_len: {max_seq_len}"
-                )
-            if is_truncated and mask_truncated_completions:
-                completion_mask = [0] * len(completion_ids)
-            assert len(prompt_ids) == len(prompt_mask), (
-                f"Prompt ids: {len(prompt_ids)}, prompt mask: {len(prompt_mask)}"
-            )
-            assert len(completion_ids) == len(completion_mask), (
-                f"Completion ids: {len(completion_ids)}, completion mask: {len(completion_mask)}"
-            )
-            all_prompt_ids.append(prompt_ids)
-            all_prompt_masks.append(prompt_mask)
-            all_completion_ids.append(completion_ids)
-            all_completion_masks.append(completion_mask)
-            all_completion_logprobs.append([0.0] * len(completion_ids))
-            all_remaining_inputs.append(remaining_inputs)
-            if zero_truncated_completions and is_truncated:
-                all_rewards.append(0.0)
-            else:
-                all_rewards.append(reward)
-
-        return ProcessedOutputs(
-            prompt_ids=all_prompt_ids,
-            prompt_mask=all_prompt_masks,
-            completion_ids=all_completion_ids,
-            completion_mask=all_completion_masks,
-            completion_logprobs=all_completion_logprobs,
-            rewards=all_rewards,
-            remaining_inputs=all_remaining_inputs,
-        )
-
-=======
->>>>>>> 828125a3
     def parse_chat_completion_logprobs(
         self, chat_completion: ChatCompletion
     ) -> list[float]:
@@ -858,12 +567,8 @@
         state: State,
         processing_class: "PreTrainedTokenizerBase",
         mask_env_responses: bool = False,
-<<<<<<< HEAD
-        images: Optional[List[Image.Image]] = None,
-    ) -> Tuple[List[int], List[int], List[int], List[int], List[float]]:
-=======
+        images: Optional[list[Image.Image]] = None,
     ) -> tuple[list[int], list[int], list[int], list[int], list[float]]:
->>>>>>> 828125a3
         """
         Process chat format conversations using incremental prefixes.
         """
@@ -1039,7 +744,7 @@
         mask_env_responses: bool = False,
         mask_truncated_completions: bool = False,
         zero_truncated_completions: bool = False,
-        images: Optional[List[List[Image.Image]]] = None,
+        images: Optional[list[list[Image.Image]]] = None,
     ) -> ProcessedOutputs:
         """
         Process results with vLLM tokens/logprobs.
@@ -1083,10 +788,6 @@
                 ) = self.process_completion_format_vllm(
                     prompt, completion, state, processing_class, mask_env_responses
                 )
-<<<<<<< HEAD
-                completion_logprobs = [0.0] * len(completion_ids)
-=======
->>>>>>> 828125a3
             is_truncated = False
             if max_seq_len > 0 and len(prompt_ids) + len(completion_ids) > max_seq_len:
                 if len(prompt_ids) > max_seq_len:
