--- conflicted
+++ resolved
@@ -735,18 +735,7 @@
                 all_rewards.append(0.0)
             else:
                 all_rewards.append(reward)
-<<<<<<< HEAD
-
-        return {
-            "prompt_ids": all_prompt_ids,
-            "prompt_mask": all_prompt_masks,
-            "completion_ids": all_completion_ids,
-            "completion_mask": all_completion_masks,
-            "completion_logprobs": all_completion_logprobs,
-            "rewards": all_rewards,
-            "remaining_inputs": all_remaining_inputs,
-        }
-=======
+
         return ProcessedOutputs(
             prompt_ids=all_prompt_ids,
             prompt_mask=all_prompt_masks,
@@ -754,8 +743,8 @@
             completion_mask=all_completion_masks,
             completion_logprobs=all_completion_logprobs,
             rewards=all_rewards,
-        )
->>>>>>> 5ec630b6
+            "remaining_inputs": all_remaining_inputs,
+        )
 
     def parse_chat_completion_logprobs(
         self, chat_completion: ChatCompletion
