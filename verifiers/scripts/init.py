import argparse
from pathlib import Path

import verifiers as vf

README_TEMPLATE = """\
# {env_id_dash}

> Replace the placeholders below, then remove this callout. Keep the Evaluation Reports section at the bottom intact so reports can auto-render.

### Overview
- **Environment ID**: `{env_id_dash}`
- **Short description**: <one-sentence description>
- **Tags**: <comma-separated tags>

### Datasets
- **Primary dataset(s)**: <name(s) and brief description>
- **Source links**: <links>
- **Split sizes**: <train/eval counts>

### Task
- **Type**: <single-turn | multi-turn | tool use>
- **Parser**: <e.g., ThinkParser, XMLParser, custom>
- **Rubric overview**: <briefly list reward functions and key metrics>

### Quickstart
Run an evaluation with default settings:

```bash
uv run vf-eval {env_id_dash}
```

Configure model and sampling:

```bash
uv run vf-eval {env_id_dash} \
  -m gpt-4.1-mini \
  -n 20 -r 3 -t 1024 -T 0.7 \
  -a '{{"key": "value"}}'  # env-specific args as JSON
```

Notes:
- Use `-a` / `--env-args` to pass environment-specific configuration as a JSON object.
- Reports are written under `./environments/{env_id_underscore}/reports/`.

### Environment Arguments
Document any supported environment arguments and their meaning. Example:

| Arg | Type | Default | Description |
| --- | ---- | ------- | ----------- |
| `foo` | str | `"bar"` | What this controls |
| `max_examples` | int | `-1` | Limit on dataset size (use -1 for all) |

### Metrics
Summarize key metrics your rubric emits and how they’re interpreted.

| Metric | Meaning |
| ------ | ------- |
| `reward` | Main scalar reward (weighted sum of criteria) |
| `accuracy` | Exact match on target answer |


"""

PYPROJECT_TEMPLATE = f"""\
[project]
name = "{{env_id}}"
description = "Your environment description here"
version = "0.1.0"
requires-python = ">=3.11,<3.13"
dependencies = [
    "verifiers>={vf.__version__}",
]

[build-system]
requires = ["hatchling"]
build-backend = "hatchling.build"

[tool.hatch.build]
include = ["{{env_file}}.py"]
"""

ENVIRONMENT_TEMPLATE = """\
import verifiers as vf


def load_environment(**kwargs) -> vf.Environment:
    '''
    Loads a custom environment.
    '''
    raise NotImplementedError("Implement your custom environment here.")
"""


def init_environment(
    env: str, path: str = "./environments", rewrite_readme: bool = False
) -> Path:
    """
    Initialize a new verifiers environment.

    Args:
        env: The environment id to init
        path: Path to environments directory (default: ./environments)

    Returns:
        Path to the created environment directory
    """

    env_id_dash = env.replace("_", "-")
    env_id_underscore = env_id_dash.replace("-", "_")

    # make environment parent directory if it doesn't exist
    local_dir = Path(path) / env_id_underscore
    local_dir.mkdir(parents=True, exist_ok=True)

    # create README.md if it doesn't exist (or rewrite if flag is set)
    readme_file = local_dir / "README.md"
    if rewrite_readme or not readme_file.exists():
        readme_file.write_text(
            README_TEMPLATE.format(
                env_id_dash=env_id_dash, env_id_underscore=env_id_underscore
            )
        )
    else:
        print(f"README.md already exists at {readme_file}, skipping...")

    # create pyproject.toml if it doesn't exist
    pyproject_file = local_dir / "pyproject.toml"
    if not pyproject_file.exists():
        pyproject_file.write_text(
            PYPROJECT_TEMPLATE.format(env_id=env_id_dash, env_file=env_id_underscore)
        )
    else:
        print(f"pyproject.toml already exists at {pyproject_file}, skipping...")

    # create environment file if it doesn't exist
    environment_file = local_dir / f"{env_id_underscore}.py"
    if not environment_file.exists():
        environment_file.write_text(ENVIRONMENT_TEMPLATE.format(env_id=env_id_dash))
    else:
        print(
            f"{env_id_underscore}.py already exists at {environment_file}, skipping..."
        )

    return local_dir


def main():
    parser = argparse.ArgumentParser()
    parser.add_argument(
        "env",
        type=str,
<<<<<<< HEAD
        help="The environment id to init",
=======
        help=(
            "The environment id to init"
        ),
>>>>>>> 828125a3
    )
    parser.add_argument(
        "--path",
        "-p",
        type=str,
        default="./environments",
        help="Path to environments directory (default: ./environments)",
    )
    parser.add_argument(
        "--rewrite-readme",
        action="store_true",
        default=False,
        help="Rewrite README.md even if it already exists",
    )
    args = parser.parse_args()

    init_environment(args.env, args.path, rewrite_readme=args.rewrite_readme)


if __name__ == "__main__":
    main()<|MERGE_RESOLUTION|>--- conflicted
+++ resolved
@@ -150,13 +150,7 @@
     parser.add_argument(
         "env",
         type=str,
-<<<<<<< HEAD
         help="The environment id to init",
-=======
-        help=(
-            "The environment id to init"
-        ),
->>>>>>> 828125a3
     )
     parser.add_argument(
         "--path",
