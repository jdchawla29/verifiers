import asyncio
import logging
import queue
import threading
import time
from collections import deque
from typing import Any

from pydantic import BaseModel, Field

from verifiers import GenerateOutputs
from verifiers.types import ProcessedOutputs


class BatchRequest(BaseModel):
    """Request for batch generation"""

    batch_id: int
<<<<<<< HEAD
    env_inputs: Dict[str, List[Any] | None]
=======
    env_inputs: dict[str, list[Any]]
>>>>>>> 828125a3
    processing_class: Any
    mask_env_responses: bool
    max_seq_len: int
    mask_truncated_completions: bool
    zero_truncated_completions: bool
    max_concurrent: int


class BatchResult(BaseModel):
    """Result from batch generation"""

    batch_id: int
    processed_results: ProcessedOutputs
    generation_time: float = 0.0
    all_reward_dict: dict[str, list[float]] = Field(
        default_factory=dict
    )  # All reward scores
    completions: list[Any] = Field(
        default_factory=list
    )  # Store completions for logging
    prompts: list[Any] = Field(default_factory=list)  # Store prompts for logging


class AsyncBatchGenerator:
    """
    Manages asynchronous batch generation for GRPO training.

    This class runs generation in a separate thread, allowing training to continue
    while future batches are being generated. It maintains a queue of pending
    generation requests and completed results.
    """

    def __init__(
        self,
        env,
        client_config,
        model_name: str,
        sampling_args: dict[str, Any],
        num_batches_ahead: int = 1,
        max_queue_size: int | None = None,
        generation_timeout: float = 300.0,  # 5 minutes default
    ):
        self.env = env
        self.client_config = client_config
        self.client = None  # Will be created in worker thread
        self.model_name = model_name
        self.sampling_args = sampling_args
        self.num_batches_ahead = num_batches_ahead
        self.max_queue_size = max_queue_size or max(num_batches_ahead * 2, 4)
        self.generation_timeout = generation_timeout

        # Queues for communication
        self.request_queue = queue.Queue()
        self.result_queue = queue.Queue()
        self.is_generating = False

        # Tracking
        self.pending_batches = set()  # batch_ids currently being processed
        self.completed_batches = {}  # batch_id -> BatchResult
        self.next_expected_batch = 0
        self.generation_times = deque(maxlen=100)  # Track recent generation times

        # Thread management
        self.worker_thread = None
        self.stop_event = threading.Event()
        self.logger = logging.getLogger(f"AsyncBatchGenerator-{id(self)}")
        self.is_generating = False  # Track if currently generating
        self.worker_loop = None  # Will be set in worker thread
        self.started = False  # Track if generator is started

        # Synchronization
        self._lock = threading.Lock()

    def start(self):
        """Start the async generation worker thread"""
        if self.started:
            return

        self.worker_thread = threading.Thread(
            target=self._generation_worker, daemon=True, name="AsyncBatchGenerator"
        )
        self.worker_thread.start()
        self.started = True

    def stop(self):
        """Stop the async generation worker thread"""
        if not self.started:
            return

        self.stop_event.set()
        # Send poison pill
        self.request_queue.put(None)

        if self.worker_thread:
            self.worker_thread.join(timeout=10.0)

        self.started = False

    def submit_batch(self, request: BatchRequest) -> bool:
        """
        Submit a batch for async generation.

        Returns:
            bool: True if submitted successfully, False if queue is full
        """
        if not self.started:
            raise RuntimeError("AsyncBatchGenerator not started")

        with self._lock:
            if request.batch_id in self.pending_batches:
                return True  # Already submitted

            if len(self.pending_batches) >= self.max_queue_size:
                return False  # Queue full

            self.pending_batches.add(request.batch_id)

        self.request_queue.put(request)
        return True

    def get_batch(self, batch_id: int, timeout: float | None = None) -> BatchResult:
        """
        Get a completed batch result. Blocks until the batch is ready.

        Args:
            batch_id: The batch ID to retrieve
            timeout: Maximum time to wait (uses generation_timeout if None)

        Returns:
            BatchResult: The completed batch result

        Raises:
            TimeoutError: If batch doesn't complete within timeout
            RuntimeError: If generation failed
        """
        timeout = timeout or self.generation_timeout
        start_time = time.time()

        while True:
            # Check if already completed
            with self._lock:
                if batch_id in self.completed_batches:
                    return self.completed_batches.pop(batch_id)

            # Check for new results
            try:
                result = self.result_queue.get(timeout=0.1)
                with self._lock:
                    self.completed_batches[result.batch_id] = result
                    self.pending_batches.discard(result.batch_id)

                # If this is our batch, return it
                if result.batch_id == batch_id:
                    with self._lock:
                        return self.completed_batches.pop(batch_id)

            except queue.Empty:
                pass

            # Check timeout
            if time.time() - start_time > timeout:
                raise TimeoutError(
                    f"Batch {batch_id} generation timed out after {timeout}s"
                )

    def get_pending_count(self) -> int:
        """Get number of batches currently being generated"""
        with self._lock:
            return len(self.pending_batches)

    def get_completed_count(self) -> int:
        """Get number of completed batches waiting to be retrieved"""
        with self._lock:
            return len(self.completed_batches)

    def get_average_generation_time(self) -> float:
        """Get average generation time for recent batches"""
        if not self.generation_times:
            return 0.0
        return sum(self.generation_times) / len(self.generation_times)

    def should_submit_more(self) -> bool:
        """Check if we should submit more batches for generation"""
        with self._lock:
            total_pending = len(self.pending_batches) + len(self.completed_batches)
            return total_pending < self.num_batches_ahead

    def _generation_worker(self):
        """Worker thread that processes generation requests"""
        # Create event loop for this thread
        loop = asyncio.new_event_loop()
        asyncio.set_event_loop(loop)
        self.worker_loop = loop  # Store the event loop reference

        # Create the AsyncOpenAI client within this event loop
        import httpx
        from openai import AsyncOpenAI

        self.client = AsyncOpenAI(
            base_url=self.client_config["base_url"],
            api_key=self.client_config["api_key"],
            http_client=httpx.AsyncClient(
                limits=httpx.Limits(
                    max_connections=self.client_config["http_client_args"]["limits"][
                        "max_connections"
                    ]
                ),
                timeout=self.client_config["http_client_args"]["timeout"],
            ),
        )

        try:
            while not self.stop_event.is_set():
                try:
                    # Get next request
                    request = self.request_queue.get(timeout=0.1)
                    if request is None:  # Poison pill
                        break

                    # Generate batch using the async method
                    start_time = time.time()
                    result = loop.run_until_complete(
                        self._generate_batch_async(request)
                    )
                    generation_time = time.time() - start_time
                    result.generation_time = generation_time
                    self.generation_times.append(generation_time)
                    self.result_queue.put(result)
                except queue.Empty:
                    continue
                except Exception as e:
                    self.logger.error(f"Error in generation worker: {e}")
                    raise e
        finally:
            # Clean up the client
            if self.client:
                loop.run_until_complete(self.client.close())
            # Clean up the event loop
            loop.close()
            asyncio.set_event_loop(None)

    async def _generate_batch_async(self, request: BatchRequest) -> BatchResult:
        """
        Generate a single batch asynchronously.
        """
        # Call environment generation
        self.is_generating = True
        env_results = await self.env.a_generate(
            request.env_inputs,
            client=self.client,
            model=self.model_name,
            sampling_args=self.sampling_args,
            score_rollouts=True,
            max_concurrent=request.max_concurrent,
        )
        self.is_generating = False

        # Extract all reward-related keys
        all_reward_dict = {
            "reward": env_results.reward,
        }
        for k in env_results.metrics:
            all_reward_dict[k] = env_results.metrics[k]

        # Process results
        # Check if we should use vLLM processing
        if hasattr(self.env, "process_env_results_vllm") and all(
            "responses" in state for state in env_results.state if state
        ):
            processed_results = self.env.process_env_results_vllm(
                prompts=env_results.prompt,
                completions=env_results.completion,
                states=env_results.state,
                rewards=env_results.reward,
                processing_class=request.processing_class,
                max_seq_len=request.max_seq_len,
                mask_env_responses=request.mask_env_responses,
                mask_truncated_completions=request.mask_truncated_completions,
                zero_truncated_completions=request.zero_truncated_completions,
                images=env_results.images,
            )
        else:
            processed_results = self.env.process_env_results(
                prompts=env_results.prompt,
                images=env_results.images,  # May be None for text-only tasks
                completions=env_results.completion,
                states=env_results.state,
                rewards=env_results.reward,
                processing_class=request.processing_class,
                max_seq_len=request.max_seq_len,
                mask_env_responses=request.mask_env_responses,
                mask_truncated_completions=request.mask_truncated_completions,
                zero_truncated_completions=request.zero_truncated_completions,
            )

        return BatchResult(
            batch_id=request.batch_id,
            processed_results=processed_results,
            all_reward_dict=all_reward_dict,
            completions=env_results.completion,
            prompts=env_results.prompt,
        )

    async def _evaluate_async(self, num_samples: int = -1) -> GenerateOutputs:
        """
        Run evaluation in the worker thread's event loop.
        """
        # Get evaluation dataset
        if self.env.eval_dataset is None:
            self.env.logger.info(
                "eval_dataset is not set, falling back to train dataset"
            )
            assert self.env.dataset is not None
            inputs = self.env.get_dataset(n=num_samples)
        else:
            inputs = self.env.get_eval_dataset(n=num_samples)
        assert inputs is not None, "No dataset found"

        # Run generation on eval dataset
        results = await self.env.a_generate(
            inputs,
            client=self.client,
            model=self.model_name,
            sampling_args=self.sampling_args,
        )
        return results

    def evaluate(self, num_samples: int = -1) -> GenerateOutputs:
        """
        Run evaluation synchronously by creating a separate thread with its own event loop.
        """
        if not self.started:
            raise RuntimeError("AsyncBatchGenerator not started")

        # Run evaluation in a separate thread to avoid event loop conflicts
        result_container = []
        exception_container = []

        def run_evaluation():
            # Create a new event loop for this thread
            loop = asyncio.new_event_loop()
            asyncio.set_event_loop(loop)

            # Create a new client for this evaluation
            import httpx
            from openai import AsyncOpenAI

            eval_client = AsyncOpenAI(
                base_url=self.client_config["base_url"],
                api_key=self.client_config["api_key"],
                http_client=httpx.AsyncClient(
                    limits=httpx.Limits(
                        max_connections=self.client_config["http_client_args"][
                            "limits"
                        ]["max_connections"]
                    ),
                    timeout=self.client_config["http_client_args"]["timeout"],
                ),
            )

            async def run_eval():
                try:
                    # Get evaluation dataset
                    if self.env.eval_dataset is None:
                        self.env.logger.info(
                            "eval_dataset is not set, falling back to train dataset"
                        )
                        assert self.env.dataset is not None
                        inputs = self.env.get_dataset(n=num_samples)
                    else:
                        inputs = self.env.get_eval_dataset(n=num_samples)
                    assert inputs is not None, "No dataset found"

                    # Run generation on eval dataset
                    results = await self.env.a_generate(
                        inputs,
                        client=eval_client,
                        model=self.model_name,
                        sampling_args=self.sampling_args,
                    )
                    result_container.append(results)
                except Exception as e:
                    exception_container.append(e)
                finally:
                    await eval_client.close()

            try:
                loop.run_until_complete(run_eval())
            finally:
                loop.close()
                asyncio.set_event_loop(None)

        # Run evaluation in a separate thread
        import threading

        eval_thread = threading.Thread(target=run_evaluation)
        eval_thread.start()
        eval_thread.join(timeout=self.generation_timeout)

        if eval_thread.is_alive():
            raise TimeoutError(f"Evaluation timed out after {self.generation_timeout}s")

        if exception_container:
            raise exception_container[0]

        if not result_container:
            raise RuntimeError("Evaluation completed but no results were returned")

        return result_container[0]<|MERGE_RESOLUTION|>--- conflicted
+++ resolved
@@ -16,11 +16,7 @@
     """Request for batch generation"""
 
     batch_id: int
-<<<<<<< HEAD
-    env_inputs: Dict[str, List[Any] | None]
-=======
     env_inputs: dict[str, list[Any]]
->>>>>>> 828125a3
     processing_class: Any
     mask_env_responses: bool
     max_seq_len: int
