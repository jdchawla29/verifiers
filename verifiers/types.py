--- conflicted
+++ resolved
@@ -17,25 +17,17 @@
     ChatCompletionToolParam,  # noqa: F401
 )
 from openai.types.completion import Completion
-<<<<<<< HEAD
-from typing import Any, Dict, List, Union
-=======
 from openai.types.shared_params import (  # noqa: F401
     FunctionDefinition,
     FunctionParameters,
 )
->>>>>>> 11d9727a
+from typing import Any, Dict, List, Union
 
 # typing aliases
 MessageType = Literal["chat", "completion"]
 ModelResponse = Union[Completion, ChatCompletion, None]
-<<<<<<< HEAD
-ChatMessageField = Literal["role", "content"]
-ChatMessage = Dict[ChatMessageField, Union[str, List[Dict[str, Any]]]]
-=======
 ChatMessageField = Literal["role", "content", "tool_calls", "tool_call_id"]
-ChatMessage = Dict[ChatMessageField, str | List[ChatCompletionMessageToolCall]]
->>>>>>> 11d9727a
+ChatMessage = Dict[ChatMessageField, Union[str, List[Dict[str, Any]], List[ChatCompletionMessageToolCall]]]
 Message = Union[str, ChatMessage]
 Messages = Union[str, List[ChatMessage]]
 Info = Dict[str, Any]
