--- conflicted
+++ resolved
@@ -24,22 +24,13 @@
     FunctionDefinition,
     FunctionParameters,
 )
-<<<<<<< HEAD
-from typing import Any, Dict, List, Union
-=======
 from pydantic import BaseModel
->>>>>>> 5ec630b6
 
 # typing aliases
 MessageType = Literal["chat", "completion"]
 ModelResponse = Union[Completion, ChatCompletion, None]
-<<<<<<< HEAD
-ChatMessageField = Literal["role", "content", "tool_calls", "tool_call_id"]
-ChatMessage = Dict[ChatMessageField, Union[str, List[Dict[str, Any]], List[ChatCompletionMessageToolCall]]]
-=======
 
 
->>>>>>> 5ec630b6
 Message = Union[str, ChatMessage]
 Messages = Union[str, List[ChatMessage]]
 Info = Dict[str, Any]
@@ -64,16 +55,6 @@
 GenerateOutputs = Dict[str, Any]
 
 
-<<<<<<< HEAD
-class ProcessedOutputs(TypedDict):
-    prompt_ids: List[int]
-    prompt_mask: List[int]
-    completion_ids: List[int]
-    completion_mask: List[int]
-    completion_logprobs: List[float]
-    rewards: List[float]
-    remaining_inputs: Optional[List[Dict[str, Any]]]
-=======
 class ProcessedOutputs(BaseModel):
     """Pydantic model for processed outputs."""
 
@@ -83,4 +64,4 @@
     completion_mask: List[List[int]]
     completion_logprobs: List[List[float]]
     rewards: List[float]
->>>>>>> 5ec630b6
+    remaining_inputs: Optional[List[Dict[str, Any]]]