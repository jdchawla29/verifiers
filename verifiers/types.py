from typing import (
    Any,
    Callable,
    Literal,
)
from typing import Annotated

from openai.types.chat.chat_completion import ChatCompletion
from openai.types.chat.chat_completion_message_param import (
    ChatCompletionMessageParam,
)
from openai.types.chat.chat_completion_message_tool_call import (
    ChatCompletionMessageToolCall,  # noqa: F401
)
from openai.types.chat.chat_completion_role import ChatCompletionRole  # noqa: F401
from openai.types.chat.chat_completion_tool_param import (
    ChatCompletionToolParam,  # noqa: F401
)
from openai.types.completion import Completion
from openai.types.shared_params import (  # noqa: F401
    FunctionDefinition,
    FunctionParameters,
)
<<<<<<< HEAD
from pydantic import BaseModel, SkipValidation, ConfigDict
from PIL import Image
=======
from pydantic import BaseModel, Field
>>>>>>> 828125a3

# typing aliases
MessageType = Literal["chat", "completion"]
ModelResponse = Completion | ChatCompletion | None


<<<<<<< HEAD
# Use the OpenAI type with SkipValidation to avoid pydantic ValidatorIterator issues
# This maintains type safety while allowing multimodal messages to work properly
ChatMessage = Annotated[ChatCompletionMessageParam, SkipValidation]
Message = Union[str, ChatMessage]
Messages = Union[str, List[ChatMessage]]
Info = Dict[str, Any]
State = Dict[str, Any]
SamplingArgs = Dict[str, Any]
=======
Message = str | ChatMessage
Messages = str | list[ChatMessage]
Info = dict[str, Any]
State = dict[str, Any]
SamplingArgs = dict[str, Any]
>>>>>>> 828125a3
RewardFunc = Callable[..., float]

# oai tools
JsonPrimitive = Literal["string", "number", "integer", "boolean", "array", "object"]


class GenerateInputs(BaseModel):
    """Pydantic model for generation inputs."""

    prompt: list[Messages]
    answer: list[str] | None = None
    info: list[dict] | None = None
    task: list[str] | None = None
    completion: list[Messages] | None = None


class GenerateOutputs(BaseModel):
    """Pydantic model for generation outputs."""

<<<<<<< HEAD
    model_config = ConfigDict(arbitrary_types_allowed=True)

    prompt: List[Messages]
    completion: List[Messages]
    answer: List[str]
    state: List[State]
    info: List[Info]
    task: List[str]
    reward: List[float]
    metrics: Dict[str, List[float]] = {}
    images: Optional[List[List[Image.Image]]] = None
=======
    prompt: list[Messages]
    completion: list[Messages]
    answer: list[str]
    state: list[State]
    info: list[Info]
    task: list[str]
    reward: list[float]
    metrics: dict[str, list[float]] = Field(default_factory=dict)
>>>>>>> 828125a3


class RolloutScore(BaseModel):
    """Pydantic model for rollout scores."""

    reward: float
    metrics: dict[str, float] = Field(default_factory=dict)


class RolloutScores(BaseModel):
    """Pydantic model for rubric outputs."""

    reward: list[float]
    metrics: dict[str, list[float]] = Field(default_factory=dict)


class ProcessedOutputs(BaseModel):
    """Pydantic model for processed outputs."""

<<<<<<< HEAD
    prompt_ids: List[List[int]]
    prompt_mask: List[List[int]]
    completion_ids: List[List[int]]
    completion_mask: List[List[int]]
    completion_logprobs: List[List[float]]
    rewards: List[float]
    remaining_inputs: Optional[List[Dict[str, Any]]]
=======
    prompt_ids: list[list[int]]
    prompt_mask: list[list[int]]
    completion_ids: list[list[int]]
    completion_mask: list[list[int]]
    completion_logprobs: list[list[float]]
    rewards: list[float]
>>>>>>> 828125a3
<|MERGE_RESOLUTION|>--- conflicted
+++ resolved
@@ -1,54 +1,31 @@
 from typing import (
     Any,
+    Annotated,
     Callable,
     Literal,
+    Optional,
 )
-from typing import Annotated
 
 from openai.types.chat.chat_completion import ChatCompletion
 from openai.types.chat.chat_completion_message_param import (
     ChatCompletionMessageParam,
 )
-from openai.types.chat.chat_completion_message_tool_call import (
-    ChatCompletionMessageToolCall,  # noqa: F401
-)
-from openai.types.chat.chat_completion_role import ChatCompletionRole  # noqa: F401
-from openai.types.chat.chat_completion_tool_param import (
-    ChatCompletionToolParam,  # noqa: F401
-)
 from openai.types.completion import Completion
-from openai.types.shared_params import (  # noqa: F401
-    FunctionDefinition,
-    FunctionParameters,
-)
-<<<<<<< HEAD
-from pydantic import BaseModel, SkipValidation, ConfigDict
+from pydantic import BaseModel, Field, SkipValidation, ConfigDict
 from PIL import Image
-=======
-from pydantic import BaseModel, Field
->>>>>>> 828125a3
 
 # typing aliases
 MessageType = Literal["chat", "completion"]
 ModelResponse = Completion | ChatCompletion | None
 
-
-<<<<<<< HEAD
 # Use the OpenAI type with SkipValidation to avoid pydantic ValidatorIterator issues
 # This maintains type safety while allowing multimodal messages to work properly
 ChatMessage = Annotated[ChatCompletionMessageParam, SkipValidation]
-Message = Union[str, ChatMessage]
-Messages = Union[str, List[ChatMessage]]
-Info = Dict[str, Any]
-State = Dict[str, Any]
-SamplingArgs = Dict[str, Any]
-=======
 Message = str | ChatMessage
 Messages = str | list[ChatMessage]
 Info = dict[str, Any]
 State = dict[str, Any]
 SamplingArgs = dict[str, Any]
->>>>>>> 828125a3
 RewardFunc = Callable[..., float]
 
 # oai tools
@@ -68,19 +45,8 @@
 class GenerateOutputs(BaseModel):
     """Pydantic model for generation outputs."""
 
-<<<<<<< HEAD
     model_config = ConfigDict(arbitrary_types_allowed=True)
 
-    prompt: List[Messages]
-    completion: List[Messages]
-    answer: List[str]
-    state: List[State]
-    info: List[Info]
-    task: List[str]
-    reward: List[float]
-    metrics: Dict[str, List[float]] = {}
-    images: Optional[List[List[Image.Image]]] = None
-=======
     prompt: list[Messages]
     completion: list[Messages]
     answer: list[str]
@@ -89,7 +55,7 @@
     task: list[str]
     reward: list[float]
     metrics: dict[str, list[float]] = Field(default_factory=dict)
->>>>>>> 828125a3
+    images: Optional[list[list[Image.Image]]] = None
 
 
 class RolloutScore(BaseModel):
@@ -109,19 +75,10 @@
 class ProcessedOutputs(BaseModel):
     """Pydantic model for processed outputs."""
 
-<<<<<<< HEAD
-    prompt_ids: List[List[int]]
-    prompt_mask: List[List[int]]
-    completion_ids: List[List[int]]
-    completion_mask: List[List[int]]
-    completion_logprobs: List[List[float]]
-    rewards: List[float]
-    remaining_inputs: Optional[List[Dict[str, Any]]]
-=======
     prompt_ids: list[list[int]]
     prompt_mask: list[list[int]]
     completion_ids: list[list[int]]
     completion_mask: list[list[int]]
     completion_logprobs: list[list[float]]
     rewards: list[float]
->>>>>>> 828125a3
+    remaining_inputs: Optional[list[dict[str, Any]]] = None