--- conflicted
+++ resolved
@@ -80,13 +80,17 @@
             # For chat format, only show the last message content (typically the user's question)
             if prompt:
                 last_message = prompt[-1]
-<<<<<<< HEAD
                 content = last_message.get("content", "")
                 if isinstance(content, list): # multimodal case
-                    content = content[0]["text"]
-=======
-                content = str(last_message.get("content", ""))
->>>>>>> 6d73f462
+                    # Extract text from multimodal content
+                    text_content = ""
+                    for item in content:
+                        if isinstance(item, dict) and item.get("type") == "text":
+                            text_content = item.get("text", "")
+                            break
+                    content = text_content
+                else:
+                    content = str(content)
                 formatted_prompt = Text(content, style="bright_yellow")
             else:
                 formatted_prompt = Text("")
